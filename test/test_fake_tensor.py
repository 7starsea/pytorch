--- conflicted
+++ resolved
@@ -103,41 +103,17 @@
             )
             if has_non_kwarg_device:
                 self.assertTrue(
-<<<<<<< HEAD
-                    self.get_aten_op(schema)
-                    in torch.subclasses.fake_tensor._device_not_kwarg_ops
-=======
-                    get_op(schema) in torch._subclasses.fake_tensor._device_not_kwarg_ops
->>>>>>> b1a99194
+                    self.get_aten_op(schema) in torch._subclasses.fake_tensor._device_not_kwarg_ops
                 )
 
     def test_tensor_constructors_all_have_kwarg_device(self):
-        def contains_tensor_types(type: torch._C.Type):
-            tensor_type = torch._C.TensorType.get()
-            return type.isSubtypeOf(tensor_type) or any(
-                contains_tensor_types(e) for e in type.containedTypes()
-            )
-
-        # TODO: wouldn't show up as torch.subclasses.fake_tensor._is_tensor_constructor when
-        # added to __all__
-        def _is_tensor_constructor(func: OpOverload):
-            assert isinstance(func, OpOverload)
-            schema = func._schema
-            if any(contains_tensor_types(arg.type) for arg in schema.arguments):
-                return False
-            # TODO: no real reason to restrict multiple outputs
-            return (
-                len(schema.returns) == 1
-                and schema.returns[0].type is torch._C.TensorType.get()
-            )
-
         for schema in torch._C._jit_get_all_schemas():
             namespace = schema.name.split("::")[0]
             if namespace != "aten":
                 continue
 
             op = self.get_aten_op(schema)
-            if not _is_tensor_constructor(op):
+            if not torch._subclasses.fake_tensor._is_tensor_constructor(op):
                 continue
 
             opt_device = torch._C.OptionalType(torch._C.DeviceObjType.get())
