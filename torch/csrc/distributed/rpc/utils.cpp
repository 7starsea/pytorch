#include <torch/csrc/distributed/rpc/utils.h>

#include <fmt/format.h>
#include <torch/csrc/autograd/profiler.h>
#include <torch/csrc/distributed/autograd/rpc_messages/cleanup_autograd_context_req.h>
#include <torch/csrc/distributed/autograd/rpc_messages/cleanup_autograd_context_resp.h>
#include <torch/csrc/distributed/autograd/rpc_messages/propagate_gradients_req.h>
#include <torch/csrc/distributed/autograd/rpc_messages/propagate_gradients_resp.h>
#include <torch/csrc/distributed/autograd/rpc_messages/rpc_with_autograd.h>
#include <torch/csrc/distributed/autograd/rpc_messages/rpc_with_profiling_req.h>
#include <torch/csrc/distributed/autograd/rpc_messages/rpc_with_profiling_resp.h>
#include <torch/csrc/distributed/autograd/rpc_messages/rref_backward_req.h>
#include <torch/csrc/distributed/autograd/rpc_messages/rref_backward_resp.h>
#include <torch/csrc/distributed/autograd/utils.h>
#include <torch/csrc/distributed/rpc/profiler/remote_profiler_manager.h>
#include <torch/csrc/distributed/rpc/python_call.h>
#include <torch/csrc/distributed/rpc/python_remote_call.h>
#include <torch/csrc/distributed/rpc/python_resp.h>
#include <torch/csrc/distributed/rpc/rref_proto.h>
#include <torch/csrc/distributed/rpc/script_call.h>
#include <torch/csrc/distributed/rpc/script_remote_call.h>
#include <torch/csrc/distributed/rpc/script_resp.h>
#include <torch/csrc/jit/serialization/pickler.h>
#include <torch/csrc/jit/serialization/unpickler.h>

#include <c10/util/irange.h>

using namespace torch::autograd::profiler;

namespace torch {
namespace distributed {
namespace rpc {
namespace {
void processRemoteProfiledEvents(
    autograd::RpcWithProfilingResp& rpcWithProfilingResp) {
  // Check if the profiler is enabled
  auto enabled = profilerEnabled();
  TORCH_CHECK(
      enabled,
      "Profiler was expected to be enabled. This can happen in callback "
      " continutations that run in different threads, and the TLS of the "
      " profiler was not propagated.");
  std::vector<LegacyEvent> events = rpcWithProfilingResp.getProfiledEvents();
  const auto& profilingId = rpcWithProfilingResp.getProfilingId();
  auto& remoteProfilerManager = RemoteProfilerManager::getInstance();
  auto key = remoteProfilerManager.retrieveRPCProfilingKey(profilingId);
  remoteProfilerManager.eraseKey(profilingId);
  auto keyPrefixStr = key + rpc::REMOTE_PROFILING_KEY_PREFIX;
  std::for_each(
      events.begin(), events.end(), [&keyPrefixStr](LegacyEvent& event) {
        std::string name = keyPrefixStr + std::string(event.name());
        event.setName(at::StringView(name));
      });
  // Add event list to the thread local profiler.
  addEventList(std::move(events));
}

} // namespace

const std::string kRPCErrorPrefix = std::string("RPCErr");

RPCErrorType getRPCErrorType(const JitFuture& jitFuture) {
  TORCH_INTERNAL_ASSERT(
      jitFuture.hasError(),
      "JitFuture of Message passed to getRPCErrorType does not have an error.");

  // Attempt to parse for error string given by makeRPCError, otherwise return
  // unknown error.
  // Note that this function expects errors formatted with makeRPCError().
  auto err = jitFuture.tryRetrieveErrorMessage();
  size_t pos = err.find(kRPCErrorPrefix);
  if (pos != std::string::npos) {
    // Parse the RPCErrorType.
    auto errStartIdx =
        pos + torch::distributed::rpc::kRPCErrorPrefix.size() + 1;
    auto errEndIdx = err.find(':', errStartIdx);
    if (errEndIdx == std::string::npos) {
      // Indicates error was not formatted correctly.
      return RPCErrorType::UNKNOWN_ERROR;
    }
    auto errStr = err.substr(errStartIdx, errEndIdx - errStartIdx);
    auto errType = static_cast<RPCErrorType>(std::stoi(errStr));
    return errType;
  } else {
    return RPCErrorType::UNKNOWN_ERROR;
  }
}

std::string makeRPCError(
    const std::string& rpcErrorStr,
    RPCErrorType errorType) {
  return fmt::format(
      "{}:{}:{}",
      torch::distributed::rpc::kRPCErrorPrefix,
      errorType,
      rpcErrorStr);
}

std::unique_ptr<RpcCommandBase> deserializeRequest(const Message& request) {
  switch (request.type()) {
    case MessageType::SCRIPT_CALL: {
      return ScriptCall::fromMessage(request);
    }
    case MessageType::PYTHON_CALL: {
      return PythonCall::fromMessage(request);
    }
    case MessageType::SCRIPT_REMOTE_CALL: {
      return ScriptRemoteCall::fromMessage(request);
    }
    case MessageType::PYTHON_REMOTE_CALL: {
      return PythonRemoteCall::fromMessage(request);
    }
    case MessageType::SCRIPT_RREF_FETCH_CALL: {
      return ScriptRRefFetchCall::fromMessage(request);
    }
    case MessageType::PYTHON_RREF_FETCH_CALL: {
      return PythonRRefFetchCall::fromMessage(request);
    }
    case MessageType::RREF_USER_DELETE: {
      return RRefUserDelete::fromMessage(request);
    }
    case MessageType::RREF_CHILD_ACCEPT: {
      return RRefChildAccept::fromMessage(request);
    }
    case MessageType::RREF_FORK_REQUEST: {
      return RRefForkRequest::fromMessage(request);
    }
    case MessageType::FORWARD_AUTOGRAD_REQ: {
      return autograd::RpcWithAutograd::fromMessage(request);
    }
    case MessageType::BACKWARD_AUTOGRAD_REQ: {
      return autograd::PropagateGradientsReq::fromMessage(request);
    }
    case MessageType::CLEANUP_AUTOGRAD_CONTEXT_REQ: {
      return autograd::CleanupAutogradContextReq::fromMessage(request);
    }
    case MessageType::RUN_WITH_PROFILING_REQ: {
      return autograd::RpcWithProfilingReq::fromMessage(request);
    }
    case MessageType::RREF_BACKWARD_REQ: {
      return autograd::RRefBackwardReq::fromMessage(request);
    }
    default: {
      TORCH_INTERNAL_ASSERT(
          false, "Request type ", request.type(), " not supported.");
    }
  }
}

std::unique_ptr<RpcCommandBase> deserializeResponse(
    const Message& response,
    MessageType& wrappedMsgType) {
  switch (response.type()) {
    case MessageType::SCRIPT_RET: {
      return ScriptResp::fromMessage(response);
    }
    case MessageType::PYTHON_RET: {
      return PythonResp::fromMessage(response);
    }
    case MessageType::REMOTE_RET: {
      return RemoteRet::fromMessage(response);
    }
    case MessageType::SCRIPT_RREF_FETCH_RET: {
      return ScriptRRefFetchRet::fromMessage(response);
    }
    case MessageType::PYTHON_RREF_FETCH_RET: {
      return PythonRRefFetchRet::fromMessage(response);
    }
    case MessageType::RREF_ACK: {
      return RRefAck::fromMessage(response);
    }
    case MessageType::FORWARD_AUTOGRAD_RESP: {
      std::unique_ptr<RpcCommandBase> rpcPtr =
          autograd::RpcWithAutograd::fromMessage(response);
      RpcCommandBase& rpc = *rpcPtr;
      auto& rpcWithAutograd = static_cast<autograd::RpcWithAutograd&>(rpc);

      // Need to reverse the device map for the backward pass of distributed
      // autograd.
      DeviceMap reverseDeviceMap;
      for (const auto& mapEntry : rpcWithAutograd.deviceMap()) {
        reverseDeviceMap.insert({mapEntry.second, mapEntry.first});
      }

      // Attach 'recv' autograd function.
      addRecvRpcBackward(
          rpcWithAutograd.autogradMetadata(),
          rpcWithAutograd.tensors(),
          rpcWithAutograd.fromWorkerId(),
          reverseDeviceMap);

      wrappedMsgType = rpcWithAutograd.wrappedMessageType();

      return std::move(rpcWithAutograd).moveWrappedRpc();
    }
    case MessageType::BACKWARD_AUTOGRAD_RESP: {
      return autograd::PropagateGradientsResp::fromMessage(response);
    }
    case MessageType::CLEANUP_AUTOGRAD_CONTEXT_RESP: {
      return autograd::CleanupAutogradContextResp::fromMessage(response);
    }
    case MessageType::RUN_WITH_PROFILING_RESP: {
      std::unique_ptr<RpcCommandBase> rpcPtr =
          autograd::RpcWithProfilingResp::fromMessage(response);
      RpcCommandBase& rpc = *rpcPtr;
      auto& rpcWithProfilingResp =
          static_cast<autograd::RpcWithProfilingResp&>(rpc);
      // Process remotely profiled events.
      processRemoteProfiledEvents(rpcWithProfilingResp);

      wrappedMsgType = rpcWithProfilingResp.wrappedMessageType();
      auto wrappedRPC = std::move(rpcWithProfilingResp).moveWrappedRpc();
      return wrappedRPC;
    }
    case MessageType::RREF_BACKWARD_RESP: {
      return autograd::RRefBackwardResp::fromMessage(response);
    }
    default: {
      TORCH_INTERNAL_ASSERT(
          false, "Response type ", response.type(), " not supported.");
    }
  }
}

IValue deserializeResptoIValueInternal(
    RpcCommandBase& rpc,
    MessageType messageType) {
  switch (messageType) {
    case MessageType::SCRIPT_RET: {
      auto& ret = static_cast<ScriptResp&>(rpc);
      return ret.value();
    }
    default: {
      TORCH_INTERNAL_ASSERT(
          false,
          "Response type ",
          messageType,
          " is not supported to be deserialized to IValue.");
    }
  }
}

IValue deserializeRespToIValue(const Message& message) {
  MessageType msgType = message.type();
  auto response = deserializeResponse(message, msgType);
  return deserializeResptoIValueInternal(*response, msgType);
}

namespace {

// Helper for wireDeserialize() below.
//
// The format we use below looks like:
//    section_name_1 size_1\n
//    section_name_2 size_2\n
//    ..
//    \n
//    [sections in order]
//
// Sections themselves include:
//    - "payload" - the payload bits
//    - "meta"    - metadata for the unpickler
//    - "0" ...   - tensor sections for the unpickler
//
// Note that per the header comments, the format is subject to change,
// and is best used for rpcs, rather than persistent disk storage.
std::unordered_map<std::string, std::pair<const char*, size_t>>
parseWireSections(const void* data, size_t data_size) {
  const char* ptr = static_cast<const char*>(data);
  const char* endp = ptr + data_size;

  std::vector<std::pair<std::string, size_t>> headerEnts;
  bool ok = false;
  while (ptr != endp) {
    if (*ptr == '\n') {
      ok = true; // The only "correct" exit point.
      ++ptr;
      break;
    }
    // Parse name
    const char* namePtr = ptr;
    while (ptr != endp && *ptr != ' ') {
      ptr++;
    }
    if (ptr == endp) {
      break;
    }
    std::string name(namePtr, ptr - namePtr);
    if (++ptr == endp) {
      break; // past the ' '
    }
    // Parse size
    const char* sizePtr = ptr;
    while (ptr != endp && *ptr != '\n') {
      ptr++;
    }
    if (ptr == endp) {
      break;
    }
    size_t sz = c10::stoll(std::string(sizePtr, ptr - sizePtr));
    headerEnts.emplace_back(std::make_pair(name, sz));
    ++ptr; // past the '\n'
  }
  if (!ok) {
    TORCH_CHECK(false, "failed parse");
  }

  std::unordered_map<std::string, std::pair<const char*, size_t>> out;
  for (const auto& headerEnt : headerEnts) {
    out[headerEnt.first] = {ptr, headerEnt.second};
    ptr += headerEnt.second;
  }
  if (ptr != endp) {
    TORCH_CHECK(false, "failed bounds");
  }
  return out;
}

static const char* kMeta = "meta";
static const char* kPayload = "payload";
}; // namespace

c10::List<at::Tensor> cloneSparseTensors(
    const std::vector<at::Tensor>& tensors) {
  // Sanity-check: If the majority of bits don't need to go over the wire,
  // force a clone(). Some Tensors are effectively small views, only using
  // ~1% of the underlying Storage.
  auto worthRecopying = [](const at::Tensor& t) -> bool {
    if (!t.has_storage()) {
      return false; // avoid throwing below.
    }
    auto storageSize = t.storage().nbytes();
    auto usefulSize = t.element_size() * t.numel();
    constexpr size_t kMinMultiple = 2;
    constexpr size_t kMinRecopyBytes = 8 * 1024;
    return storageSize >= kMinRecopyBytes &&
        storageSize >= usefulSize * kMinMultiple;
  };
  c10::List<at::Tensor> pTensors;
  pTensors.reserve(tensors.size());
  for (const auto& t : tensors) {
    pTensors.push_back(worthRecopying(t) ? t.clone() : t);
  }
  return pTensors;
}

std::string wireSerialize(
    const std::vector<char>& payload,
    const std::vector<at::Tensor>& tensors) {
  for (const auto& tensor : tensors) {
    TORCH_CHECK(
        tensor.device().is_cpu(),
        "ProcessGroup RPC backend only supports",
        " CPU tensors, please move your tensors to CPU before sending ",
        "them over RPC. Found tensor on device: ",
        tensor.device());
  }

  struct Ent {
    std::string name;
    const char* data;
    size_t size;
  };
  std::vector<Ent> entries;
  std::string metaEntry;
  std::vector<at::Tensor> tensorData;

  if (!payload.empty()) {
    entries.push_back({kPayload, payload.data(), payload.size()});
  }

  if (!tensors.empty()) {
    torch::jit::Pickler pickler([&](const void* buf, size_t sz) -> size_t {
      metaEntry.append(static_cast<const char*>(buf), sz);
      return sz;
    });
    pickler.protocol();
    pickler.pushIValue(cloneSparseTensors(tensors));
    pickler.stop();
    tensorData = pickler.tensorData();
    entries.push_back({kMeta, metaEntry.data(), metaEntry.size()});
    for (const auto i : c10::irange(tensorData.size())) {
      // Construct WritableTensorData for each tensor in the pickler tensorData
      // Since tensorData is in function scope, and getWritableTensorData just
      // record the tensors, the data() pointers stay valid for CPU tensors
      // Note that RPC serde doesn't support CUDA tensors yet, if we should
      // support CUDA tensor, we need to be careful since getWritableTensorData
      // converts CUDA tensor to cpu and data() might get destructed as we go
      // out of scope of this loop.
      auto writeableTensorData = jit::getWriteableTensorData(tensorData[i]);
      entries.push_back(
          {c10::to_string(i),
           writeableTensorData.data(),
           writeableTensorData.sizeInBytes()});
    }
  }

  std::string header;
  size_t tot = 0;
  for (const auto& e : entries) {
    tot += e.size;
    header.append(e.name)
        .append(" ")
        .append(c10::to_string(e.size))
        .append("\n");
  }
  header.push_back('\n');

  std::string out;
  out.reserve(header.size() + tot);
  out.append(header);
  for (const auto& e : entries) {
    out.append(e.data, e.size);
  }
  return out;
}

std::pair<std::vector<char>, std::vector<at::Tensor>> wireDeserialize(
    const void* data,
    size_t data_size) {
  auto sections = parseWireSections(data, data_size);

  std::vector<char> payload;
  auto payloadIt = sections.find(kPayload);
  if (payloadIt != sections.end() && payloadIt->second.second != 0) {
    payload.assign(
        payloadIt->second.first,
        payloadIt->second.first + payloadIt->second.second);
  }

  std::vector<at::Tensor> tensors;
  auto metaIt = sections.find(kMeta);
  if (metaIt != sections.end()) {
    const auto& metaData = metaIt->second;
    size_t metaDataPos = 0;
    auto metaDataReadFunc = [&](char* buf, size_t n) -> size_t {
      if (metaDataPos >= metaData.second || n == 0) {
        return 0;
      }
      size_t toCopy = std::min(metaDataPos + n, metaData.second) - metaDataPos;
      memcpy(buf, metaData.first + metaDataPos, toCopy);
      metaDataPos += toCopy;
      return toCopy;
    };
    auto sectionReadFunc = [&](const std::string& ename) -> at::DataPtr {
      auto it = sections.find(ename);
      if (it == sections.end()) {
        TORCH_CHECK(false, "Couldn't find entity " + ename);
      }
      const auto& idat = it->second;
      auto dptr = at::getCPUAllocator()->allocate(idat.second);
      if (idat.second != 0) {
        memcpy(dptr.get(), idat.first, idat.second);
      }
      return dptr;
    };

    // No need to pass typeResolver here, as it always processes string and
    // tensors only
    torch::jit::Unpickler unpickler(
        metaDataReadFunc, nullptr, nullptr, sectionReadFunc, {});
    auto ival = unpickler.parse_ivalue();
    for (auto&& t : ival.toTensorList()) {
      tensors.emplace_back(std::move(t));
    }
  }
  return {std::move(payload), std::move(tensors)};
}

void writeWrappedPayload(
    std::vector<char>& originalPayload,
    std::vector<char>& additionalPayload) {
  originalPayload.insert(
      originalPayload.end(),
      additionalPayload.begin(),
      additionalPayload.end());

  // Add size of the additional payload
  int64_t indexToWrite = originalPayload.size();
  originalPayload.resize(originalPayload.size() + sizeof(int64_t));
  const int64_t additionalPayloadSize = additionalPayload.size();
  torch::utils::THP_encodeInt64Buffer(
      reinterpret_cast<uint8_t*>(originalPayload.data()) + indexToWrite,
      &additionalPayloadSize,
      torch::utils::THPByteOrder::THP_BIG_ENDIAN,
      1);
}

std::vector<at::IValue> readWrappedPayload(
    std::vector<char>& payload,
    const rpc::Message& message) {
  // Read the additional payload remove it from the payload.
  // NOLINTNEXTLINE(cppcoreguidelines-init-variables)
  int64_t additionalPayloadSize;
  size_t indexToRead = payload.size() - sizeof(int64_t);
  TORCH_INTERNAL_ASSERT(indexToRead >= 0);
  torch::utils::THP_decodeInt64Buffer(
      &additionalPayloadSize,
      reinterpret_cast<uint8_t*>(payload.data()) + indexToRead,
      torch::utils::THPByteOrder::THP_BIG_ENDIAN,
      1);
  payload.resize(indexToRead);

  TORCH_INTERNAL_ASSERT(
      // NOLINTNEXTLINE(clang-diagnostic-sign-compare)
      payload.size() > additionalPayloadSize,
      "Wrong payload sizes: payload.size() is ",
      payload.size(),
      " but additional payload size is ",
      additionalPayloadSize);
  auto wrappedPayloadBegin =
      static_cast<const char*>(message.payload().data()) + payload.size() -
      additionalPayloadSize;
  std::vector<torch::Tensor> tensorTable;
  IValue tuple = jit::unpickle(
      wrappedPayloadBegin,
      additionalPayloadSize,
      *rpc::RpcAgent::getCurrentRpcAgent()->getTypeResolver(),
      tensorTable);
<<<<<<< HEAD
  std::vector<at::IValue> tupleElements = tuple.toTuple()->elements().vec();
=======
  std::vector<at::IValue> tupleElements = tuple.toTupleRef().elements().vec();
>>>>>>> 0b2f68ea
  payload.resize(payload.size() - additionalPayloadSize);
  return tupleElements;
}

void populateRemoteProfiledEvents(
    std::vector<LegacyEvent>& profiledEvents,
    const ProfilerConfig& profilingConfig,
    const std::vector<std::vector<LegacyEvent>>& eventLists) {
  // Gather all events into a vector
  for (auto& l : eventLists) {
    for (auto& e : l) {
      profiledEvents.push_back(e);
    }
  }
  // find __start_profile event
  bool cudaProfilingEnabled = profilingConfig.state == ProfilerState::CUDA;
  const LegacyEvent* profilerStart = nullptr;

  for (auto& e : profiledEvents) {
    if (std::string(e.name()) == "__start_profile") {
      profilerStart = &e;
      break;
    }
  }
  // We should always find __start_profile.
  TORCH_CHECK(
      profilerStart != nullptr, "Expected to find __start_profile event.");

  if (cudaProfilingEnabled) {
    // Deserialized events don't have the corresponding CUDA events, making it
    // impossible to use cudaEventElapsedTime the receiving end. To avoid this,
    // find all push/pop pairs of CUDA events and set the corresponding CUDA
    // time to zero for the push event and to the elapsed time for the pop
    // event, to be used later for the elapsed CUDA time computation.
    std::unordered_map<at::RecordFunctionHandle, const LegacyEvent*>
        startEvents;
    for (auto& e : profiledEvents) {
      if (e.hasCuda()) {
        if (e.kind() == EventKind::PushRange) {
          startEvents[e.handle()] = &e;
        }
      }
    }
    for (auto& e : profiledEvents) {
      if (e.hasCuda()) {
        if (e.kind() == EventKind::PopRange) {
          auto it = startEvents.find(e.handle());
          if (it != startEvents.end()) {
            e.setCudaUs(it->second->cudaElapsedUs(e));
          } else {
            TORCH_WARN("Found a pop event without a corresponding push event");
            e.setCudaUs(0);
          }
        } else {
          e.setCudaUs(0);
        }
      }
    }
  }
}

} // namespace rpc
} // namespace distributed
} // namespace torch<|MERGE_RESOLUTION|>--- conflicted
+++ resolved
@@ -517,11 +517,7 @@
       additionalPayloadSize,
       *rpc::RpcAgent::getCurrentRpcAgent()->getTypeResolver(),
       tensorTable);
-<<<<<<< HEAD
-  std::vector<at::IValue> tupleElements = tuple.toTuple()->elements().vec();
-=======
   std::vector<at::IValue> tupleElements = tuple.toTupleRef().elements().vec();
->>>>>>> 0b2f68ea
   payload.resize(payload.size() - additionalPayloadSize);
   return tupleElements;
 }
