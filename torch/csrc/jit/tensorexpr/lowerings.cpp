#include <torch/csrc/jit/frontend/function_schema_parser.h>
#include <torch/csrc/jit/tensorexpr/ir_simplifier.h>
#include <torch/csrc/jit/tensorexpr/lowerings.h>
#include <torch/csrc/jit/tensorexpr/operators/operators.h>

namespace torch {
namespace jit {
namespace tensorexpr {

FunctionSchemaMap<NNCLoweringFunction>& getNNCLoweringRegistry() {
  static FunctionSchemaMap<NNCLoweringFunction> lowering_registry_;
  return lowering_registry_;
}

RegisterNNCLoweringsFunction::RegisterNNCLoweringsFunction(
    const std::vector<std::string>& schemas,
    NNCLoweringFunction fn) {
  for (const auto& schema_str : schemas) {
    getNNCLoweringRegistry().insert(parseSchema(schema_str), fn);
  }
}

namespace {
int nnc_lowerings_lazy_registration() {
  RegisterNNCLoweringsFunction aten_dropout(
      {"aten::dropout(Tensor input, float p, bool train) -> (Tensor)"},
      computeNoop);
  RegisterNNCLoweringsFunction aten_contiguous(
      {"aten::contiguous(Tensor(a) self, *, MemoryFormat memory_format=contiguous_format) -> (Tensor(a))"},
      computeNoop);

  // TODO: convert to schema, add a test
  // RegisterNNCLoweringsFunction prepacked_conv2d_clamp_run(
  //     {"prepacked::conv2d_clamp_run"},
  //     computePrepackedConv2dClampRun);

  // TODO: convert to schema, add a test
  // RegisterNNCLoweringsFunction prepacked_linear_clamp_run(
  //     {"prepacked::linear_clamp_run"},
  //     computePrepackedLinearClampRun);

  RegisterNNCLoweringsFunction aten_sub(
      {"aten::sub.Scalar(Tensor self, Scalar other, Scalar alpha=1) -> (Tensor)",
       "aten::sub.Tensor(Tensor self, Tensor other, *, Scalar alpha=1) -> (Tensor)"},
      [](const std::vector<ArgValue>& inputs,
         const std::vector<ExprHandle>& outputShape,
         const c10::optional<ScalarType>& outputType,
         at::Device device) {
        auto sub_lambda = [](const ExprHandle& lhs, const ExprHandle& rhs) {
          // NB: sub isn't supported on boolean, no need to promote to integer.
          return lhs - rhs;
        };
        TORCH_INTERNAL_ASSERT(
            inputs.size() == 2 || inputs.size() == 3,
            buildErrorMessage("Invalid number of input operands"));
        return (inputs.size() > 2)
            ? computeTwoOperandWithAlpha(
                  "aten_sub", inputs, outputShape, outputType, sub_lambda)
            : computeTwoOperand(
                  "aten_sub", inputs, outputShape, outputType, sub_lambda);
      });

  RegisterNNCLoweringsFunction aten_mul(
      {"aten::mul.Scalar(Tensor self, Scalar other) -> (Tensor)",
       "aten::mul.Tensor(Tensor self, Tensor other) -> (Tensor)"},
      [](const std::vector<ArgValue>& inputs,
         const std::vector<ExprHandle>& outputShape,
         const c10::optional<ScalarType>& outputType,
         at::Device device) {
        return computeTwoOperand(
            "aten_mul",
            inputs,
            outputShape,
            outputType,
            [](const ExprHandle& lhs, const ExprHandle& rhs) {
              return boolToInteger(lhs) * boolToInteger(rhs);
            });
      });

  RegisterNNCLoweringsFunction aten_div(
      {"aten::div.Scalar(Tensor self, Scalar other) -> (Tensor)",
       "aten::div.Tensor(Tensor self, Tensor other) -> (Tensor)"},
      [](const std::vector<ArgValue>& inputs,
         const std::vector<ExprHandle>& outputShape,
         const c10::optional<ScalarType>& outputType,
         at::Device device) {
        return computeTwoOperand(
            "aten_div",
            inputs,
            outputShape,
            outputType,
            [](const ExprHandle& lhs, const ExprHandle& rhs) {
              return promoteIntegerToDefaultType(lhs) /
                  promoteIntegerToDefaultType(rhs);
            });
      });

  RegisterNNCLoweringsFunction aten___and__(
      {"aten::__and__.Scalar(Tensor self, Scalar other) -> (Tensor)",
       "aten::__and__.Tensor(Tensor self, Tensor other) -> (Tensor)"},
      [](const std::vector<ArgValue>& inputs,
         const std::vector<ExprHandle>& outputShape,
         const c10::optional<ScalarType>& outputType,
         at::Device device) {
        return computeTwoOperand(
            "aten_and",
            inputs,
            outputShape,
            outputType,
            [](const ExprHandle& lhs, const ExprHandle& rhs) {
              return boolToInteger(lhs) & boolToInteger(rhs);
            });
      });

  RegisterNNCLoweringsFunction aten___or__(
      {"aten::__or__.Scalar(Tensor self, Scalar other) -> (Tensor)",
       "aten::__or__.Tensor(Tensor self, Tensor other) -> (Tensor)"},
      [](const std::vector<ArgValue>& inputs,
         const std::vector<ExprHandle>& outputShape,
         const c10::optional<ScalarType>& outputType,
         at::Device device) {
        return computeTwoOperand(
            "aten_or",
            inputs,
            outputShape,
            outputType,
            [](const ExprHandle& lhs, const ExprHandle& rhs) {
              return boolToInteger(lhs) | boolToInteger(rhs);
            });
      });

  RegisterNNCLoweringsFunction aten___xor__(
      {"aten::__xor__.Scalar(Tensor self, Scalar other) -> (Tensor)",
       "aten::__xor__.Tensor(Tensor self, Tensor other) -> (Tensor)"},
      [](const std::vector<ArgValue>& inputs,
         const std::vector<ExprHandle>& outputShape,
         const c10::optional<ScalarType>& outputType,
         at::Device device) {
        return computeTwoOperand(
            "aten_xor",
            inputs,
            outputShape,
            outputType,
            [](const ExprHandle& lhs, const ExprHandle& rhs) {
              return boolToInteger(lhs) ^ boolToInteger(rhs);
            });
      });

  RegisterNNCLoweringsFunction aten___lshift__(
      {"aten::__lshift__.Scalar(Tensor self, Scalar other) -> (Tensor)",
       "aten::__lshift__.Tensor(Tensor self, Tensor other) -> (Tensor)"},
      [](const std::vector<ArgValue>& inputs,
         const std::vector<ExprHandle>& outputShape,
         const c10::optional<ScalarType>& outputType,
         at::Device device) {
        return computeTwoOperand(
            "aten_lshift",
            inputs,
            outputShape,
            outputType,
            [](const ExprHandle& lhs, const ExprHandle& rhs) {
              return lhs << rhs;
            });
      });

  RegisterNNCLoweringsFunction aten___rshift__(
      {"aten::__rshift__.Scalar(Tensor self, Scalar other) -> (Tensor)",
       "aten::__rshift__.Tensor(Tensor self, Tensor other) -> (Tensor)"},
      [](const std::vector<ArgValue>& inputs,
         const std::vector<ExprHandle>& outputShape,
         const c10::optional<ScalarType>& outputType,
         at::Device device) {
        return computeTwoOperand(
            "aten_rshift",
            inputs,
            outputShape,
            outputType,
            [](const ExprHandle& lhs, const ExprHandle& rhs) {
              return lhs >> rhs;
            });
      });

  RegisterNNCLoweringsFunction aten_eq(
      {"aten::eq.Scalar(Tensor self, Scalar other) -> (Tensor)",
       "aten::eq.Tensor(Tensor self, Tensor other) -> (Tensor)"},
      [](const std::vector<ArgValue>& inputs,
         const std::vector<ExprHandle>& outputShape,
         const c10::optional<ScalarType>& outputType,
         at::Device device) {
        return computeTwoOperand(
            "aten_eq",
            inputs,
            outputShape,
            outputType,
            [](const ExprHandle& lhs, const ExprHandle& rhs) {
              return cast<bool>(lhs == rhs);
            });
      });

  RegisterNNCLoweringsFunction aten_ne(
      {"aten::ne.Scalar(Tensor self, Scalar other) -> (Tensor)",
       "aten::ne.Tensor(Tensor self, Tensor other) -> (Tensor)"},
      [](const std::vector<ArgValue>& inputs,
         const std::vector<ExprHandle>& outputShape,
         const c10::optional<ScalarType>& outputType,
         at::Device device) {
        return computeTwoOperand(
            "aten_ne",
            inputs,
            outputShape,
            outputType,
            [](const ExprHandle& lhs, const ExprHandle& rhs) {
              return cast<bool>(lhs != rhs);
            });
      });

  RegisterNNCLoweringsFunction aten_ge(
      {"aten::ge.Scalar(Tensor self, Scalar other) -> (Tensor)",
       "aten::ge.Tensor(Tensor self, Tensor other) -> (Tensor)"},
      [](const std::vector<ArgValue>& inputs,
         const std::vector<ExprHandle>& outputShape,
         const c10::optional<ScalarType>& outputType,
         at::Device device) {
        return computeTwoOperand(
            "aten_ge",
            inputs,
            outputShape,
            outputType,
            [](const ExprHandle& lhs, const ExprHandle& rhs) {
              return cast<bool>(lhs >= rhs);
            });
      });

  RegisterNNCLoweringsFunction aten_gt(
      {"aten::gt.Scalar(Tensor self, Scalar other) -> (Tensor)",
       "aten::gt.Tensor(Tensor self, Tensor other) -> (Tensor)"},
      [](const std::vector<ArgValue>& inputs,
         const std::vector<ExprHandle>& outputShape,
         const c10::optional<ScalarType>& outputType,
         at::Device device) {
        return computeTwoOperand(
            "aten_gt",
            inputs,
            outputShape,
            outputType,
            [](const ExprHandle& lhs, const ExprHandle& rhs) {
              return cast<bool>(lhs > rhs);
            });
      });

  RegisterNNCLoweringsFunction aten_le(
      {"aten::le.Scalar(Tensor self, Scalar other) -> (Tensor)",
       "aten::le.Tensor(Tensor self, Tensor other) -> (Tensor)"},
      [](const std::vector<ArgValue>& inputs,
         const std::vector<ExprHandle>& outputShape,
         const c10::optional<ScalarType>& outputType,
         at::Device device) {
        return computeTwoOperand(
            "aten_le",
            inputs,
            outputShape,
            outputType,
            [](const ExprHandle& lhs, const ExprHandle& rhs) {
              return cast<bool>(lhs <= rhs);
            });
      });

  RegisterNNCLoweringsFunction aten_lt(
      {"aten::lt.Scalar(Tensor self, Scalar other) -> (Tensor)",
       "aten::lt.Tensor(Tensor self, Tensor other) -> (Tensor)"},
      [](const std::vector<ArgValue>& inputs,
         const std::vector<ExprHandle>& outputShape,
         const c10::optional<ScalarType>& outputType,
         at::Device device) {
        return computeTwoOperand(
            "aten_lt",
            inputs,
            outputShape,
            outputType,
            [](const ExprHandle& lhs, const ExprHandle& rhs) {
              return cast<bool>(lhs < rhs);
            });
      });

  RegisterNNCLoweringsFunction aten_min_pointwise(
      {"aten::min.other(Tensor self, Tensor other) -> (Tensor)"},
      [](const std::vector<ArgValue>& inputs,
         const std::vector<ExprHandle>& outputShape,
         const c10::optional<ScalarType>& outputType,
         at::Device device) {
        return computeTwoOperand(
            "aten_min",
            inputs,
            outputShape,
            outputType,
            [](const ExprHandle& lhs, const ExprHandle& rhs) {
              return Min::make(boolToInteger(lhs), boolToInteger(rhs), false);
            });
      });

  RegisterNNCLoweringsFunction aten_max_pointwise(
      {"aten::max.other(Tensor self, Tensor other) -> (Tensor)"},
      [](const std::vector<ArgValue>& inputs,
         const std::vector<ExprHandle>& outputShape,
         const c10::optional<ScalarType>& outputType,
         at::Device device) {
        return computeTwoOperand(
            "aten_max",
            inputs,
            outputShape,
            outputType,
            [](const ExprHandle& lhs, const ExprHandle& rhs) {
              return Max::make(boolToInteger(lhs), boolToInteger(rhs), false);
            });
      });

  RegisterNNCLoweringsFunction aten_masked_fill(
      {"aten::masked_fill.Scalar(Tensor self, Tensor mask, Scalar value) -> (Tensor)",
       "aten::masked_fill.Tensor(Tensor self, Tensor mask, Tensor value) -> (Tensor)"},
      [](const std::vector<ArgValue>& inputs,
         const std::vector<ExprHandle>& outputShape,
         const c10::optional<ScalarType>& outputType,
         at::Device device) {
        return computeThreeOperand(
            "aten_masked_fill",
            inputs,
            outputShape,
            outputType,
            [](const ExprHandle& input,
               const ExprHandle& mask,
               const ExprHandle& value) {
              // value needs to promote to input, not vice versa
              auto val = promoteToDtype(value, input.dtype().scalar_type());
              return ifThenElse(mask, val, input);
            },
            /*promote_inputs*/ false);
      });
  RegisterNNCLoweringsFunction aten_clamp(
      {"aten::clamp(Tensor self, Scalar? min=None, Scalar? max=None) -> (Tensor)",
       "aten::clamp.Tensor(Tensor self, Tensor? min=None, Tensor? max=None) -> (Tensor)"},
      [](const std::vector<ArgValue>& inputs,
         const std::vector<ExprHandle>& outputShape,
         const c10::optional<ScalarType>& outputType,
         at::Device device) {
        bool noMin = false;
        bool noMax = false;
        if (c10::get_if<ArgNone>(&inputs[1])) {
          noMin = true;
        }

        if (c10::get_if<ArgNone>(&inputs[2])) {
          noMax = true;
        }

        return computeThreeOperand(
            "aten_clamp",
            inputs,
            outputShape,
            outputType,
            [noMin, noMax](
                const ExprHandle& in,
                const ExprHandle& min,
                const ExprHandle& max) {
              auto cast = [&](const ExprHandle& e) {
                return Cast::make(in.dtype(), e);
              };

              if (noMin && noMax) {
                return in;
              } else if (noMin) {
                auto cmax = cast(max);
                return CompareSelect::make(in, cmax, cmax, in, kGT);
              } else if (noMax) {
                auto cmin = cast(min);
                return CompareSelect::make(in, cmin, cmin, in, kLT);
              } else {
                auto cmax = cast(max);
                auto cmin = cast(min);
                return clamp(cmin, cmax, in);
              }
            },
            false /* promote_inputs */);
      });

  RegisterNNCLoweringsFunction aten_addcmul(
      {"aten::addcmul(Tensor self, Tensor tensor1, Tensor tensor2, *, Scalar value=1) -> (Tensor)"},
      [](const std::vector<ArgValue>& inputs,
         const std::vector<ExprHandle>& outputShape,
         const c10::optional<ScalarType>& outputType,
         at::Device device) {
        return computeFourOperand(
            "aten_addcmul",
            inputs,
            outputShape,
            outputType,
            [](const ExprHandle& a0,
               const ExprHandle& a1,
               const ExprHandle& a2,
               const ExprHandle& a3) { return a0 + a3 * a1 * a2; });
      });

  RegisterNNCLoweringsFunction aten_sigmoid(
      {"aten::sigmoid(Tensor self) -> (Tensor)"},
      [](const std::vector<ArgValue>& inputs,
         const std::vector<ExprHandle>& outputShape,
         const c10::optional<ScalarType>& outputType,
         at::Device device) {
        return computeOneOperand(
            "aten_sigmoid",
            inputs,
            outputShape,
            outputType,
            [](const ExprHandle& a) {
              return sigmoid(promoteIntegerToDefaultType(a));
            });
      });

  RegisterNNCLoweringsFunction aten_reciprocal(
      {"aten::reciprocal(Tensor self) -> (Tensor)"},
      [](const std::vector<ArgValue>& inputs,
         const std::vector<ExprHandle>& outputShape,
         const c10::optional<ScalarType>& outputType,
         at::Device device) {
        return computeOneOperand(
            "aten_reciprocal",
            inputs,
            outputShape,
            outputType,
            [](const ExprHandle& a) { return ExprHandle(1.0f) / a; });
      });

  RegisterNNCLoweringsFunction aten_neg(
      {"aten::neg(Tensor self) -> (Tensor)"},
      [](const std::vector<ArgValue>& inputs,
         const std::vector<ExprHandle>& outputShape,
         const c10::optional<ScalarType>& outputType,
         at::Device device) {
        return computeOneOperand(
            "aten_neg",
            inputs,
            outputShape,
            outputType,
            [](const ExprHandle& a) { return ExprHandle(-0) - a; });
      });

  RegisterNNCLoweringsFunction aten_isnan(
      {"aten::isnan(Tensor self) -> (Tensor)"},
      [](const std::vector<ArgValue>& inputs,
         const std::vector<ExprHandle>& outputShape,
         const c10::optional<ScalarType>& outputType,
         at::Device device) {
        return computeOneOperand(
            "aten_isnan",
            inputs,
            outputShape,
            outputType,
            [](const ExprHandle& a) {
              if (!a.dtype().is_floating_point()) {
                return IntImm::make(0);
              }
              return isnan(a);
            });
      });

  RegisterNNCLoweringsFunction aten_relu(
      {"aten::relu(Tensor self) -> (Tensor)"},
      [](const std::vector<ArgValue>& inputs,
         const std::vector<ExprHandle>& outputShape,
         const c10::optional<ScalarType>& outputType,
         at::Device device) {
        return computeOneOperand(
            "aten_relu",
            inputs,
            outputShape,
            outputType,
            [](const ExprHandle& a) {
              auto zero = Cast::make(a.dtype(), 0);
              return CompareSelect::make(a, zero, zero, a, kLT);
            });
      });

  RegisterNNCLoweringsFunction aten_leaky_relu(
      {"aten::leaky_relu(Tensor self, Scalar negative_slope=0.01) -> (Tensor)"},
      [](const std::vector<ArgValue>& inputs,
         const std::vector<ExprHandle>& outputShape,
         const c10::optional<ScalarType>& outputType,
         at::Device device) {
        return computeTwoOperand(
            "aten_leaky_relu",
            inputs,
            outputShape,
            outputType,
            [](const ExprHandle& a, const ExprHandle& negative_slope) {
              auto neg_slope = Cast::make(a.dtype(), negative_slope);
              auto zero = Cast::make(a.dtype(), 0);
              auto one = Cast::make(a.dtype(), 1);
              auto cs = CompareSelect::make(a, zero, one, neg_slope, kGT);
              return a * cs;
            });
      });

  RegisterNNCLoweringsFunction aten_relu6(
      {"aten::relu6(Tensor self) -> (Tensor)"},
      [](const std::vector<ArgValue>& inputs,
         const std::vector<ExprHandle>& outputShape,
         const c10::optional<ScalarType>& outputType,
         at::Device device) {
        return computeOneOperand(
            "aten_relu6",
            inputs,
            outputShape,
            outputType,
            [](const ExprHandle& a) {
              auto zero = Cast::make(a.dtype(), 0);
              auto six = Cast::make(a.dtype(), 6.);
              return clamp(zero, six, a);
            });
      });

  RegisterNNCLoweringsFunction aten_gelu(
      {"aten::gelu(Tensor self) -> (Tensor)"},
      [](const std::vector<ArgValue>& inputs,
         const std::vector<ExprHandle>& outputShape,
         const c10::optional<ScalarType>& outputType,
         at::Device device) {
        return computeOneOperand(
            "aten_gelu",
            inputs,
            outputShape,
            outputType,
            [](const ExprHandle& a) {
              auto m_sqrt1_2 = Cast::make(a.dtype(), M_SQRT1_2);
              auto one = Cast::make(a.dtype(), 1.);
              auto point_five = Cast::make(a.dtype(), .5);
              return a * point_five * (one + erf(a * m_sqrt1_2));
            });
      });

  RegisterNNCLoweringsFunction aten_batch_norm(
      {"aten::batch_norm(Tensor input, Tensor? weight, Tensor? bias, Tensor? running_mean, Tensor? running_var, bool training, float momentum, float eps, bool cudnn_enabled) -> (Tensor)"},
      computeBatchNorm);

  RegisterNNCLoweringsFunction aten_log(
      {"aten::log(Tensor self) -> (Tensor)"},
      [](const std::vector<ArgValue>& inputs,
         const std::vector<ExprHandle>& outputShape,
         const c10::optional<ScalarType>& outputType,
         at::Device device) {
        return computeOneOperand(
            "aten_log",
            inputs,
            outputShape,
            outputType,
            [](const ExprHandle& a) {
              return log(promoteIntegerToDefaultType(a));
            });
      });

  RegisterNNCLoweringsFunction aten_log10(
      {"aten::log10(Tensor self) -> (Tensor)"},
      [](const std::vector<ArgValue>& inputs,
         const std::vector<ExprHandle>& outputShape,
         const c10::optional<ScalarType>& outputType,
         at::Device device) {
        return computeOneOperand(
            "aten_log10",
            inputs,
            outputShape,
            outputType,
            [](const ExprHandle& a) {
              return log10(promoteIntegerToDefaultType(a));
            });
      });

  RegisterNNCLoweringsFunction aten_log1p(
      {"aten::log1p(Tensor self) -> (Tensor)"},
      [](const std::vector<ArgValue>& inputs,
         const std::vector<ExprHandle>& outputShape,
         const c10::optional<ScalarType>& outputType,
         at::Device device) {
        return computeOneOperand(
            "aten_log1p",
            inputs,
            outputShape,
            outputType,
            [](const ExprHandle& a) {
              return log1p(promoteIntegerToDefaultType(a));
            });
      });

  RegisterNNCLoweringsFunction aten_log2(
      {"aten::log2(Tensor self) -> (Tensor)"},
      [](const std::vector<ArgValue>& inputs,
         const std::vector<ExprHandle>& outputShape,
         const c10::optional<ScalarType>& outputType,
         at::Device device) {
        return computeOneOperand(
            "aten_log2",
            inputs,
            outputShape,
            outputType,
            [](const ExprHandle& a) {
              return log2(promoteIntegerToDefaultType(a));
            });
      });

  RegisterNNCLoweringsFunction aten_exp(
      {"aten::exp(Tensor self) -> (Tensor)"},
      [](const std::vector<ArgValue>& inputs,
         const std::vector<ExprHandle>& outputShape,
         const c10::optional<ScalarType>& outputType,
         at::Device device) {
        return computeOneOperand(
            "aten_exp",
            inputs,
            outputShape,
            outputType,
            [](const ExprHandle& a) {
              return exp(promoteIntegerToDefaultType(a));
            });
      });

  RegisterNNCLoweringsFunction aten_expm1(
      {"aten::expm1(Tensor self) -> (Tensor)"},
      [](const std::vector<ArgValue>& inputs,
         const std::vector<ExprHandle>& outputShape,
         const c10::optional<ScalarType>& outputType,
         at::Device device) {
        return computeOneOperand(
            "aten_expm1",
            inputs,
            outputShape,
            outputType,
            [](const ExprHandle& a) {
              return expm1(promoteIntegerToDefaultType(a));
            });
      });

  RegisterNNCLoweringsFunction aten_erf(
      {"aten::erf(Tensor self) -> (Tensor)"},
      [](const std::vector<ArgValue>& inputs,
         const std::vector<ExprHandle>& outputShape,
         const c10::optional<ScalarType>& outputType,
         at::Device device) {
        return computeOneOperand(
            "aten_erf",
            inputs,
            outputShape,
            outputType,
            [](const ExprHandle& a) {
              return erf(promoteIntegerToDefaultType(a));
            });
      });

  RegisterNNCLoweringsFunction aten_erfc(
      {"aten::erfc(Tensor self) -> (Tensor)"},
      [](const std::vector<ArgValue>& inputs,
         const std::vector<ExprHandle>& outputShape,
         const c10::optional<ScalarType>& outputType,
         at::Device device) {
        return computeOneOperand(
            "aten_erfc",
            inputs,
            outputShape,
            outputType,
            [](const ExprHandle& a) {
              return erfc(promoteIntegerToDefaultType(a));
            });
      });

  RegisterNNCLoweringsFunction aten_cos(
      {"aten::cos(Tensor self) -> (Tensor)"},
      [](const std::vector<ArgValue>& inputs,
         const std::vector<ExprHandle>& outputShape,
         const c10::optional<ScalarType>& outputType,
         at::Device device) {
        return computeOneOperand(
            "aten_cos",
            inputs,
            outputShape,
            outputType,
            [](const ExprHandle& a) {
              return cos(promoteIntegerToDefaultType(a));
            });
      });

  RegisterNNCLoweringsFunction aten_sin(
      {"aten::sin(Tensor self) -> (Tensor)"},
      [](const std::vector<ArgValue>& inputs,
         const std::vector<ExprHandle>& outputShape,
         const c10::optional<ScalarType>& outputType,
         at::Device device) {
        return computeOneOperand(
            "aten_sin",
            inputs,
            outputShape,
            outputType,
            [](const ExprHandle& a) {
              return sin(promoteIntegerToDefaultType(a));
            });
      });

  RegisterNNCLoweringsFunction aten_tan(
      {"aten::tan(Tensor self) -> (Tensor)"},
      [](const std::vector<ArgValue>& inputs,
         const std::vector<ExprHandle>& outputShape,
         const c10::optional<ScalarType>& outputType,
         at::Device device) {
        return computeOneOperand(
            "aten_tan",
            inputs,
            outputShape,
            outputType,
            [](const ExprHandle& a) {
              return tan(promoteIntegerToDefaultType(a));
            });
      });

  RegisterNNCLoweringsFunction aten_type_as(
      {"aten::type_as(Tensor self, Tensor other) -> (Tensor)"},
      [](const std::vector<ArgValue>& inputs,
         const std::vector<ExprHandle>& outputShape,
         const c10::optional<ScalarType>& outputType,
         at::Device device) {
        const BufHandle& rhs = c10::get<BufHandle>(inputs[1]);
        auto dtype = rhs.dtype();
        return computeOneOperand(
            "aten_type_as",
            inputs,
            outputShape,
            outputType,
            [dtype](const ExprHandle& lhs) { return Cast::make(dtype, lhs); });
      });

  RegisterNNCLoweringsFunction aten_pow(
      {"aten::pow.Tensor_Scalar(Tensor self, Scalar exponent) -> (Tensor)",
       "aten::pow.Tensor_Tensor(Tensor self, Tensor exponent) -> (Tensor)",
       "aten::pow.Scalar(Scalar self, Tensor exponent) -> Tensor"},
      [](const std::vector<ArgValue>& inputs,
         const std::vector<ExprHandle>& outputShape,
         const c10::optional<ScalarType>& outputType,
         at::Device device) {
        return computeTwoOperand(
            "aten_pow",
            inputs,
            outputShape,
            outputType,
            [](const ExprHandle& lhs, const ExprHandle& rhs) {
              if (!rhs.node()->isConstant()) {
                return pow(lhs, rhs);
              }
              double val =
                  immediateAs<double>(IRSimplifier::simplify(rhs.node()));

              if (val == 1.0f) {
                return lhs;
              } else if (val == 2.0f) { // NOLINT
                return lhs * lhs;
              } else if (val == 3.0f) { // NOLINT
                return (lhs * lhs) * lhs;
              } else if (val == 4.0f) { // NOLINT
                ExprHandle tmp = lhs * lhs;
                return tmp * tmp;
              } else if (val == 0.5f) { // NOLINT
                return sqrt(lhs);
              } else if (val == 0.0f) {
                return ExprHandle(1.0f);
              } else if (val == -0.5f) { // NOLINT
                return rsqrt(lhs);
              } else if (val == -1.0f) {
                return ExprHandle(1.0f) / lhs;
              } else if (val == -2.0f) { // NOLINT
                return ExprHandle(1.0f) / (lhs * lhs);
              }
              return pow(lhs, rhs);
            });
      });

  RegisterNNCLoweringsFunction aten_fmod(
      {"aten::fmod.Scalar(Tensor self, Scalar other) -> (Tensor)",
       "aten::fmod.Tensor(Tensor self, Tensor other) -> (Tensor)"},
      [](const std::vector<ArgValue>& inputs,
         const std::vector<ExprHandle>& outputShape,
         const c10::optional<ScalarType>& outputType,
         at::Device device) {
        return computeTwoOperand(
            "aten_fmod",
            inputs,
            outputShape,
            outputType,
            [](const ExprHandle& lhs, const ExprHandle& rhs) {
              return fmod(promoteHalfToFloat(lhs), promoteHalfToFloat(rhs));
            });
      });

  RegisterNNCLoweringsFunction aten_lerp(
      {"aten::lerp.Scalar(Tensor self, Tensor end, Scalar weight) -> (Tensor)",
       "aten::lerp.Tensor(Tensor self, Tensor end, Tensor weight) -> (Tensor)"},
      [](const std::vector<ArgValue>& inputs,
         const std::vector<ExprHandle>& outputShape,
         const c10::optional<ScalarType>& outputType,
         at::Device device) {
        return computeThreeOperand(
            "aten_lerp",
            inputs,
            outputShape,
            outputType,
            [](const ExprHandle& a,
               const ExprHandle& end,
               const ExprHandle& weight) { return a + weight * (end - a); });
      });

  RegisterNNCLoweringsFunction aten_remainder(
      {"aten::remainder.Scalar(Tensor self, Scalar other) -> (Tensor)",
       "aten::remainder.Scalar_Tensor(Scalar self, Tensor other) -> (Tensor)",
       "aten::remainder.Tensor(Tensor self, Tensor other) -> (Tensor)"},
      [](const std::vector<ArgValue>& inputs,
         const std::vector<ExprHandle>& outputShape,
         const c10::optional<ScalarType>& outputType,
         at::Device device) {
        auto imodImpl = [](const ExprHandle& lhs, const ExprHandle& rhs) {
          return Mod::make(lhs, rhs);
        };
        auto fmodImpl = [](const ExprHandle& lhs, const ExprHandle& rhs) {
          auto lhs_t = promoteHalfToFloat(lhs);
          auto rhs_t = promoteHalfToFloat(rhs);
          return fmod((rhs_t + fmod(lhs_t, rhs_t)), rhs_t);
        };
        {
          auto const& shape =
              broadcastShapes(valueShape(inputs[0]), valueShape(inputs[1]));
          return Compute(
              "aten_remainder",
              c10::fmap<DimArg>(shape),
              [&](const std::vector<VarHandle>& axes) {
                std::vector<ExprHandle> indices(axes.begin(), axes.end());
                std::vector<ExprHandle> exprInputs = {
                    tensorOrConstant(inputs[0], indices),
                    tensorOrConstant(inputs[1], indices),
                };

                promoteInputs(exprInputs);
                bool allInt = true;
                for (auto& e : exprInputs) {
                  if (e.dtype().is_floating_point()) {
                    allInt = false;
                    break;
                  }
                }
                if (allInt) {
                  return demoteOutput(
                      imodImpl(exprInputs[0], exprInputs[1]), outputType);
                } else {
                  return demoteOutput(
                      fmodImpl(exprInputs[0], exprInputs[1]), outputType);
                }
              });
        }
      });

  RegisterNNCLoweringsFunction prim_ConstantChunk(
      {"prim::ConstantChunk(...) -> (...)"}, computeChunk);

  RegisterNNCLoweringsFunction aten_acos(
      {"aten::acos(Tensor self) -> (Tensor)"},
      [](const std::vector<ArgValue>& inputs,
         const std::vector<ExprHandle>& outputShape,
         const c10::optional<ScalarType>& outputType,
         at::Device device) {
        return computeOneOperand(
            "aten_acos",
            inputs,
            outputShape,
            outputType,
            [](const ExprHandle& a) {
              return acos(promoteIntegerToDefaultType(a));
            });
      });

  RegisterNNCLoweringsFunction aten_asin(
      {"aten::asin(Tensor self) -> (Tensor)"},
      [](const std::vector<ArgValue>& inputs,
         const std::vector<ExprHandle>& outputShape,
         const c10::optional<ScalarType>& outputType,
         at::Device device) {
        return computeOneOperand(
            "aten_asin",
            inputs,
            outputShape,
            outputType,
            [](const ExprHandle& a) {
              return asin(promoteIntegerToDefaultType(a));
            });
      });

  RegisterNNCLoweringsFunction aten_cosh(
      {"aten::cosh(Tensor self) -> (Tensor)"},
      [](const std::vector<ArgValue>& inputs,
         const std::vector<ExprHandle>& outputShape,
         const c10::optional<ScalarType>& outputType,
         at::Device device) {
        return computeOneOperand(
            "aten_cosh",
            inputs,
            outputShape,
            outputType,
            [](const ExprHandle& a) {
              return cosh(promoteIntegerToDefaultType(a));
            });
      });

  RegisterNNCLoweringsFunction aten_sinh(
      {"aten::sinh(Tensor self) -> (Tensor)"},
      [](const std::vector<ArgValue>& inputs,
         const std::vector<ExprHandle>& outputShape,
         const c10::optional<ScalarType>& outputType,
         at::Device device) {
        return computeOneOperand(
            "aten_sinh",
            inputs,
            outputShape,
            outputType,
            [](const ExprHandle& a) {
              return sinh(promoteIntegerToDefaultType(a));
            });
      });

  RegisterNNCLoweringsFunction aten_atan(
      {"aten::atan(Tensor self) -> (Tensor)"},
      [](const std::vector<ArgValue>& inputs,
         const std::vector<ExprHandle>& outputShape,
         const c10::optional<ScalarType>& outputType,
         at::Device device) {
        return computeOneOperand(
            "aten_atan",
            inputs,
            outputShape,
            outputType,
            [](const ExprHandle& a) {
              return atan(promoteIntegerToDefaultType(a));
            });
      });

  RegisterNNCLoweringsFunction aten_atan2(
      {"aten::atan2(Tensor self, Tensor other) -> (Tensor)"},
      [](const std::vector<ArgValue>& inputs,
         const std::vector<ExprHandle>& outputShape,
         const c10::optional<ScalarType>& outputType,
         at::Device device) {
        return computeTwoOperand(
            "aten_atan2",
            inputs,
            outputShape,
            outputType,
            [](const ExprHandle& lhs, const ExprHandle& rhs) {
              return atan2(
                  promoteIntegerToDefaultType(lhs),
                  promoteIntegerToDefaultType(rhs));
            });
      });

  RegisterNNCLoweringsFunction aten_tanh(
      {"aten::tanh(Tensor self) -> (Tensor)"},
      [](const std::vector<ArgValue>& inputs,
         const std::vector<ExprHandle>& outputShape,
         const c10::optional<ScalarType>& outputType,
         at::Device device) {
        return computeOneOperand(
            "aten_tanh",
            inputs,
            outputShape,
            outputType,
            [](const ExprHandle& a) {
              return tanh(promoteIntegerToDefaultType(a));
            });
      });

  RegisterNNCLoweringsFunction aten_hardtanh(
      {"aten::hardtanh(Tensor self, Scalar min_val=-1, Scalar max_val=1) -> (Tensor)"},
      [](const std::vector<ArgValue>& inputs,
         const std::vector<ExprHandle>& outputShape,
         const c10::optional<ScalarType>& outputType,
         at::Device device) {
        return computeThreeOperand(
            "aten_hardtanh",
            inputs,
            outputShape,
            outputType,
            [](const ExprHandle& a,
               const ExprHandle& min_val,
               const ExprHandle& max_val) {
              auto mm = CompareSelect::make(a, min_val, min_val, a, kLT);
              return CompareSelect::make(mm, max_val, max_val, mm, kGT);
            });
      });

  RegisterNNCLoweringsFunction aten_softplus(
      {"aten::softplus(Tensor self, Scalar beta=1, Scalar threshold=20) -> (Tensor)"},
      [](const std::vector<ArgValue>& inputs,
         const std::vector<ExprHandle>& outputShape,
         const c10::optional<ScalarType>& outputType,
         at::Device device) {
        return computeThreeOperand(
            "aten_softplus",
            inputs,
            outputShape,
            outputType,
            [](const ExprHandle& a,
               const ExprHandle& beta,
               const ExprHandle& threshold) {
              auto beta_promoted = Cast::make(a.dtype(), beta);
              auto threshold_promoted = Cast::make(a.dtype(), threshold);
              auto beta_a = beta_promoted * a;
              return CompareSelect::make(
                  beta_a,
                  threshold_promoted,
                  a,
                  log1p(exp(beta_a)) / beta_promoted,
                  kGT);
            });
      });

  RegisterNNCLoweringsFunction aten_hardsigmoid(
      {"aten::hardsigmoid(Tensor self) -> (Tensor)"},
      [](const std::vector<ArgValue>& inputs,
         const std::vector<ExprHandle>& outputShape,
         const c10::optional<ScalarType>& outputType,
         at::Device device) {
        return computeOneOperand(
            "aten_hardsigmoid",
            inputs,
            outputShape,
            outputType,
            [](const ExprHandle& a) {
              auto zero = Cast::make(a.dtype(), 0.0);
              auto three = Cast::make(a.dtype(), 3.0);
              auto six = Cast::make(a.dtype(), 6.0);
              return clamp(zero, six, a + three) / six;
            });
      });

  RegisterNNCLoweringsFunction aten_hardswish(
      {"aten::hardswish(Tensor self) -> (Tensor)"},
      [](const std::vector<ArgValue>& inputs,
         const std::vector<ExprHandle>& outputShape,
         const c10::optional<ScalarType>& outputType,
         at::Device device) {
        return computeOneOperand(
            "aten_hardswish",
            inputs,
            outputShape,
            outputType,
            [](const ExprHandle& a) {
              //  x * torch.clamp(x + 3.0, 0.0, 6.0) / 6.0
              auto zero = Cast::make(a.dtype(), 0.);
              auto three = Cast::make(a.dtype(), 3.);
              auto six = Cast::make(a.dtype(), 6.);

              return a * clamp(zero, six, a + three) / six;
            });
      });

  RegisterNNCLoweringsFunction aten_hardshrink(
      {"aten::hardshrink(Tensor self, Scalar lambd=0.5) -> (Tensor)"},
      [](const std::vector<ArgValue>& inputs,
         const std::vector<ExprHandle>& outputShape,
         const c10::optional<ScalarType>& outputType,
         at::Device device) {
        return computeTwoOperand(
            "aten_hardshrink",
            inputs,
            outputShape,
            outputType,
            [](const ExprHandle& a, const ExprHandle& lambd) {
              auto pos_clambd = Cast::make(a.dtype(), lambd);
              auto neg_clambd =
                  Cast::make(a.dtype(), ExprHandle(-0)) - pos_clambd;
              auto zero = Cast::make(a.dtype(), 0);
              auto mm = CompareSelect::make(a, neg_clambd, a, zero, kLT);
              return CompareSelect::make(a, pos_clambd, a, mm, kGT);
            });
      });

  RegisterNNCLoweringsFunction aten_sqrt(
      {"aten::sqrt(Tensor self) -> (Tensor)"},
      [](const std::vector<ArgValue>& inputs,
         const std::vector<ExprHandle>& outputShape,
         const c10::optional<ScalarType>& outputType,
         at::Device device) {
        return computeOneOperand(
            "aten_sqrt",
            inputs,
            outputShape,
            outputType,
            [](const ExprHandle& a) {
              return tensorexpr::sqrt(promoteIntegerToDefaultType(a));
            });
      });

  RegisterNNCLoweringsFunction aten_rsqrt(
      {"aten::rsqrt(Tensor self) -> (Tensor)"},
      [](const std::vector<ArgValue>& inputs,
         const std::vector<ExprHandle>& outputShape,
         const c10::optional<ScalarType>& outputType,
         at::Device device) {
        return computeOneOperand(
            "aten_rsqrt",
            inputs,
            outputShape,
            outputType,
            [](const ExprHandle& a) {
              return rsqrt(promoteIntegerToDefaultType(a));
            });
      });

  RegisterNNCLoweringsFunction aten_abs(
      {"aten::abs(Tensor self) -> (Tensor)"},
      [](const std::vector<ArgValue>& inputs,
         const std::vector<ExprHandle>& outputShape,
         const c10::optional<ScalarType>& outputType,
         at::Device device) {
        return computeOneOperand(
            "aten_abs",
            inputs,
            outputShape,
            outputType,
            [](const ExprHandle& a) {
              return tensorexpr::abs(promoteHalfToFloat(a));
            },
            kIntegralTypes | kFloatingPointTypes | kBoolType);
      });

  RegisterNNCLoweringsFunction aten_sign(
      {"aten::sign(Tensor self) -> (Tensor)"},
      [](const std::vector<ArgValue>& inputs,
         const std::vector<ExprHandle>& outputShape,
         const c10::optional<ScalarType>& outputType,
         at::Device device) { return computeSign(inputs, outputShape); });

  RegisterNNCLoweringsFunction aten_ceil(
      {"aten::ceil(Tensor self) -> (Tensor)"},
      [](const std::vector<ArgValue>& inputs,
         const std::vector<ExprHandle>& outputShape,
         const c10::optional<ScalarType>& outputType,
         at::Device device) {
        return computeOneOperand(
            "aten_ceil",
            inputs,
            outputShape,
            outputType,
            [](const ExprHandle& a) { return ceil(a); });
      });

  RegisterNNCLoweringsFunction aten_floor(
      {"aten::floor(Tensor self) -> (Tensor)"},
      [](const std::vector<ArgValue>& inputs,
         const std::vector<ExprHandle>& outputShape,
         const c10::optional<ScalarType>& outputType,
         at::Device device) {
        return computeOneOperand(
            "aten_floor",
            inputs,
            outputShape,
            outputType,
            [](const ExprHandle& a) { return floor(a); });
      });

  RegisterNNCLoweringsFunction aten_round(
      {"aten::round(Tensor self) -> (Tensor)"},
      [](const std::vector<ArgValue>& inputs,
         const std::vector<ExprHandle>& outputShape,
         const c10::optional<ScalarType>& outputType,
         at::Device device) {
        return computeOneOperand(
            "aten_round",
            inputs,
            outputShape,
            outputType,
            [](const ExprHandle& a) { return round(a); });
      });

  RegisterNNCLoweringsFunction aten_trunc(
      {"aten::trunc(Tensor self) -> (Tensor)"},
      [](const std::vector<ArgValue>& inputs,
         const std::vector<ExprHandle>& outputShape,
         const c10::optional<ScalarType>& outputType,
         at::Device device) {
        return computeOneOperand(
            "aten_trunc",
            inputs,
            outputShape,
            outputType,
            [](const ExprHandle& a) { return trunc(a); });
      });

  RegisterNNCLoweringsFunction aten__cast_Float(
      {"aten::_cast_Float(Tensor self, bool non_blocking=False) -> (Tensor)"},
      [](const std::vector<ArgValue>& inputs,
         const std::vector<ExprHandle>& outputShape,
         const c10::optional<ScalarType>& outputType,
         at::Device device) {
        return computeOneOperand(
            "aten_cast_float",
            inputs,
            outputShape,
            outputType,
            [](const ExprHandle& a) { return cast<float>(a); });
      });

  RegisterNNCLoweringsFunction aten_to(
      {"aten::to.dtype(Tensor(a) self, int dtype, bool non_blocking=False, bool copy=False, int? memory_format=None) -> (Tensor(a))",
       "aten::to.dtype_layout(Tensor(a) self, *, int? dtype=None, int? layout=None, Device? device=None, bool? pin_memory=None, bool non_blocking=False, bool copy=False, int? memory_format=None) -> (Tensor(a))",
       "aten::to.device(Tensor(a) self, Device device, int dtype, bool non_blocking=False, bool copy=False, int? memory_format=None) -> (Tensor(a))",
       "aten::to.prim_Device(Tensor(a) self, Device? device, int? dtype=None, bool non_blocking=False, bool copy=False) -> Tensor(a|b)",
       "aten::to.prim_dtype(Tensor(a) self, int? dtype=None, bool non_blocking=False, bool copy=False) -> Tensor(a|b)"},
      [](const std::vector<ArgValue>& inputs,
         const std::vector<ExprHandle>& outputShape,
         const c10::optional<ScalarType>& outputType,
         at::Device device) {
        // see handling of aten::to in tensorexpr_fuser.cpp for why we only
        // need to handle the first input
        return computeOneOperand(
            "aten_to",
            {inputs[0]},
            outputShape,
            outputType,
            [outputType](const ExprHandle& a) {
              TORCH_INTERNAL_ASSERT(
                  outputType, buildErrorMessage("Output type is null."));
              return Cast::make(ToDtype(*outputType), a);
            });
      });

  RegisterNNCLoweringsFunction aten_threshold(
      {"aten::threshold(Tensor self, Scalar threshold, Scalar value) -> (Tensor)"},
      [](const std::vector<ArgValue>& inputs,
         const std::vector<ExprHandle>& outputShape,
         const c10::optional<ScalarType>& outputType,
         at::Device device) {
        return computeThreeOperand(
            "aten_threshold",
            inputs,
            outputShape,
            outputType,
            [](const ExprHandle& a,
               const ExprHandle& threshold,
               const ExprHandle& value) {
              return ifThenElse(
                  CompareSelect::make(a, threshold, kLE), value, a);
            });
      });

  RegisterNNCLoweringsFunction aten_where(
      {"aten::where.ScalarOther(Tensor condition, Tensor self, Scalar other) -> (Tensor)",
       "aten::where.ScalarSelf(Tensor condition, Scalar self, Tensor other) -> (Tensor)",
       "aten::where.self(Tensor condition, Tensor self, Tensor other) -> (Tensor)",
       "aten::where.Scalar(Tensor condition, Scalar self, Scalar other) -> Tensor"},
      [](const std::vector<ArgValue>& inputs,
         const std::vector<ExprHandle>& outputShape,
         const c10::optional<ScalarType>& outputType,
         at::Device device) {
        return computeConditionWithTwoOperand(
            "aten_where",
            inputs,
            outputShape,
            outputType,
            [](const ExprHandle& a0,
               const ExprHandle& a1,
               const ExprHandle& a2) { return ifThenElse(a0, a1, a2); });
      });

  RegisterNNCLoweringsFunction aten_frac(
      {"aten::frac(Tensor self) -> (Tensor)"},
      [](const std::vector<ArgValue>& inputs,
         const std::vector<ExprHandle>& outputShape,
         const c10::optional<ScalarType>& outputType,
         at::Device device) {
        return computeOneOperand(
            "aten_frac",
            inputs,
            outputShape,
            outputType,
            [](const ExprHandle& a) {
              auto aa = promoteHalfToFloat(a);
              return aa - floor(aa);
            },
            kFloatingPointTypes);
      });

  RegisterNNCLoweringsFunction aten_lgamma(
      {"aten::lgamma(Tensor self) -> (Tensor)"},
      [](const std::vector<ArgValue>& inputs,
         const std::vector<ExprHandle>& outputShape,
         const c10::optional<ScalarType>& outputType,
         at::Device device) {
        return computeOneOperand(
            "aten_lgamma",
            inputs,
            outputShape,
            outputType,
            [](const ExprHandle& a) {
              return lgamma(promoteIntegerToDefaultType(a));
            });
      });

  // TODO: convert to schema, add a test
  // RegisterNNCLoweringsFunction aten_rand_like(
  //     {"aten::rand_like"},
  //     [](const std::vector<ArgValue>& inputs,
  //        const std::vector<ExprHandle>& outputShape,
  //        const c10::optional<ScalarType>& outputType,
  //        at::Device device) {
  //       return computeOneOperand(
  //           "aten_rand_like",
  //           inputs,
  //           outputShape,
  //           outputType,
  //           [](const ExprHandle& a) {
  //             return Intrinsics::make(IntrinsicsOp::kRand, a.dtype());
  //           });
  //     });

  // TODO: convert to schema, add a test
  // RegisterNNCLoweringsFunction aten_slice(
  //     {"aten::slice"},
  //     [](const std::vector<ArgValue>& inputs,
  //        const std::vector<ExprHandle>& outputShape,
  //        const c10::optional<ScalarType>& outputType,
  //        at::Device device) {
  //       return Compute(
  //           "aten_slice",
  //           c10::fmap<DimArg>(outputShape),
  //           [&](const std::vector<VarHandle>& axes) {
  //             int64_t dim =
  //                 at::maybe_wrap_dim(c10::get<int64_t>(inputs[1]),
  //                 axes.size());
  //             ExprHandle start = constant(inputs[2]);
  //             ExprHandle stride = constant(inputs[4]);

  //             std::vector<ExprHandle> newAxes(axes.begin(), axes.end());
  //             newAxes[dim] = stride * newAxes[dim] + start;
  //             return tensorOrConstant(inputs[0], newAxes);
  //           });
  //     });
  RegisterNNCLoweringsFunction aten_unsqueeze(
      {"aten::unsqueeze(Tensor(a) self, int dim) -> (Tensor(a))"},
      [](const std::vector<ArgValue>& inputs,
         const std::vector<ExprHandle>& outputShape,
         const c10::optional<ScalarType>& outputType,
         at::Device device) {
        return Compute(
            "aten_unsqueeze",
            c10::fmap<DimArg>(outputShape),
            [&](const std::vector<VarHandle>& axes) {
              int64_t dim = c10::get<int64_t>(inputs[1]);
              if (dim < 0) {
                if (axes.size() == 0) {
                  throw malformed_input("axes are zero handling unsqueeze");
                }
                dim += axes.size();
              }
              // To construct an expression for an 'unsqueezed' tensor we need
              // to drop the DIM-th axis, i.e.
              //    unsqueezed_v[i,j,k,l] = v[i,j,l] # dim = 2 - drop index 'k'
              //                 0 1 2 3
              std::vector<ExprHandle> indices;
              int64_t i = 0;
              for (const auto& a : axes) {
                if (i++ != dim) {
                  indices.emplace_back(ExprHandle(a.node()));
                }
              }

              return broadcast(c10::get<BufHandle>(inputs[0]), indices);
            });
      });
  RegisterNNCLoweringsFunction aten_t(
      {"aten::t(Tensor(a) self) -> (Tensor(a))"},
      [](const std::vector<ArgValue>& inputs,
         const std::vector<ExprHandle>& outputShape,
         const c10::optional<ScalarType>& outputType,
         at::Device device) {
        return computeTranspose(
            {inputs[0], (int64_t)1, (int64_t)0},
            outputShape,
            outputType,
            device);
      });
  RegisterNNCLoweringsFunction aten_transpose(
      {"aten::transpose.int(Tensor(a) self, int dim0, int dim1) -> (Tensor(a))"},
      computeTranspose);
  RegisterNNCLoweringsFunction aten_permute(
      {"aten::permute(Tensor(a) self, int[] dims) -> (Tensor(a))"},
      [](const std::vector<ArgValue>& inputs,
         const std::vector<ExprHandle>& outputShape,
         const c10::optional<ScalarType>& outputType,
         at::Device device) {
        auto A = c10::get<BufHandle>(inputs[0]);
        // Trivial case of 0-dim tensors: just a copy of the input
        if (A.ndim() == 0) {
          return Compute(
              "aten_permute",
              c10::fmap<DimArg>(outputShape),
              [&](const std::vector<VarHandle>& axes) {
                std::vector<ExprHandle> empty_indices;
                return A.load(empty_indices);
              });
        }
        auto permute_dims = c10::get<IntList>(inputs[1]);
        return Compute(
            "aten_permute",
            c10::fmap<DimArg>(outputShape),
            [&](const std::vector<VarHandle>& axes) {
              std::vector<VarHandle> new_axes;
              new_axes.resize(axes.size());
              assert(permute_dims.size() == axes.size());
              for (unsigned i = 0; i < axes.size(); i++) {
                auto new_dim = at::maybe_wrap_dim(permute_dims[i], A.ndim());
                new_axes[new_dim] = axes[i];
              }
              return A.load(new_axes);
            });
      });
  RegisterNNCLoweringsFunction aten_expand(
      {"aten::expand(Tensor(a) self, int[] size, *, bool implicit=False) -> (Tensor(a))",
       "aten::expand_as(Tensor(a) self, Tensor other) -> (Tensor(a))"},
      computeExpand);

  // TODO: convert to schema, add a test
  // RegisterNNCLoweringsFunction aten_flatten({"aten::flatten"},
  // computeFlatten);
  RegisterNNCLoweringsFunction aten_view(
      {"aten::reshape(Tensor(a) self, int[] shape) -> (Tensor(a))",
       "aten::reshape_as(Tensor(a) self, Tensor other) -> (Tensor(a))",
       "aten::view(Tensor(a) self, int[] size) -> (Tensor(a))",
       "aten::view_as(Tensor(a) self, Tensor other) -> (Tensor(a))"},
      computeReshape);

  // aten::mm is a subset of aten::matmul where both inputs are rank 2
  RegisterNNCLoweringsFunction aten_matmul(
      {"aten::mm(Tensor self, Tensor mat2) -> (Tensor)",
       "aten::matmul(Tensor self, Tensor other) -> (Tensor)"},
      computeMatmul);

  RegisterNNCLoweringsFunction aten_cat(
      {"aten::cat(Tensor[] tensors, int dim=0) -> (Tensor)"}, computeCat);

  RegisterNNCLoweringsFunction aten_sum(
      {"aten::sum(Tensor self, *, int? dtype=None) -> (Tensor)",
       "aten::sum.dim_IntList(Tensor self, int[1] dim, bool keepdim=False, *, int? dtype=None) -> (Tensor)"},
      computeSum);

  RegisterNNCLoweringsFunction aten_softmax(
      {"aten::softmax.int(Tensor self, int dim, int? dtype=None) -> (Tensor)"},
      [](const std::vector<ArgValue>& inputs,
         const std::vector<ExprHandle>& outputShape,
         const c10::optional<ScalarType>& outputType,
         at::Device device) {
        return computeSoftmax(inputs, outputShape, false);
      });

  RegisterNNCLoweringsFunction aten_log_softmax(
      {"aten::log_softmax.int(Tensor self, int dim, int? dtype=None) -> (Tensor)"},
      [](const std::vector<ArgValue>& inputs,
         const std::vector<ExprHandle>& outputShape,
         const c10::optional<ScalarType>& outputType,
         at::Device device) {
        return computeSoftmax(inputs, outputShape, true);
      });

  RegisterNNCLoweringsFunction aten_conv2d(
      {"aten::conv2d(Tensor input, Tensor weight, Tensor? bias=None, int[2] stride=[1, 1], int[2] padding=[0, 0], int[2] dilation=[1, 1], int groups=1) -> (Tensor)"},
      computeConv2d);

  RegisterNNCLoweringsFunction aten_addmm(
      {"aten::addmm(Tensor self, Tensor mat1, Tensor mat2, *, Scalar beta=1, Scalar alpha=1) -> (Tensor)"},
      computeAddMM);

  RegisterNNCLoweringsFunction aten_mean(
      {"aten::mean(Tensor self, *, int? dtype=None) -> (Tensor)",
       "aten::mean.dim(Tensor self, int[1] dim, bool keepdim=False, *, int? dtype=None) -> (Tensor)"},
      computeMean);

  RegisterNNCLoweringsFunction aten_adaptive_avg_pool2d(
      {"aten::adaptive_avg_pool2d(Tensor self, int[2] output_size) -> (Tensor)"},
      computeAdaptiveAvgPool2d);

  RegisterNNCLoweringsFunction aten_add(
      {"aten::add.Scalar(Tensor self, Scalar other, Scalar alpha=1) -> (Tensor)",
       "aten::add.Tensor(Tensor self, Tensor other, *, Scalar alpha=1) -> (Tensor)"},
      [](const std::vector<ArgValue>& inputs,
         const std::vector<ExprHandle>& outputShape,
         const c10::optional<ScalarType>& outputType,
         at::Device device) {
        auto add_lambda = [](const ExprHandle& lhs, const ExprHandle& rhs) {
          return boolToInteger(lhs) + boolToInteger(rhs);
        };
        TORCH_INTERNAL_ASSERT(
            inputs.size() == 2 || inputs.size() == 3,
            buildErrorMessage("Invalid number of input operands"));
        return (inputs.size() > 2)
            ? computeTwoOperandWithAlpha(
                  "aten_add", inputs, outputShape, outputType, add_lambda)
            : computeTwoOperand(
                  "aten_add", inputs, outputShape, outputType, add_lambda);
      });

#define NNC_QUANTIZATION_EXPR_QUANT 0
#define NNC_QUANTIZATION_EXPR_DEQUANT 0

  RegisterNNCLoweringsFunction aten_quantize_per_tensor(
      {"aten::quantize_per_tensor(Tensor self, float scale, int zero_point, int dtype) -> (Tensor)",
       "aten::quantize_per_tensor.tensor_qparams(Tensor self, Tensor scale, Tensor zero_point, int dtype) -> (Tensor)",
       "aten::quantize_per_tensor.tensors(Tensor[] tensors, Tensor scales, Tensor zero_points, int dtype) -> (Tensor[])"},
#if NNC_QUANTIZATION_EXPR_QUANT == 1
      computeQuantizePerTensor
#else
      computeQuantizePerTensorExternalCall
#endif
  );

  RegisterNNCLoweringsFunction aten_dequantize(
      {"aten::dequantize.self(Tensor self) -> (Tensor)"},
#if NNC_QUANTIZATION_EXPR_DEQUANT == 1
      computeDequantize
#else
      computeDequantizeExternalCall
#endif
<<<<<<< HEAD
);

// TODO: Fix CustomClass register for FunctionSchemeParser in internal build
 RegisterNNCLoweringsFunction quantized_conv2d(
    {"quantized::conv2d.new(Tensor qx, __torch__.torch.classes.quantized.Conv2dPackedParamsBase packed_weight, float output_scale, int output_zero_point) -> (Tensor)"},
    computeQuantizedConv2d);

// TODO: Fix CustomClass register for FunctionSchemeParser in internal build
 RegisterNNCLoweringsFunction quantized_conv2d_relu(
    {"quantized::conv2d_relu.new(Tensor qx, __torch__.torch.classes.quantized.Conv2dPackedParamsBase packed_weight, float output_scale, int output_zero_point) -> (Tensor)"},
    computeQuantizedConv2dRelu);

RegisterNNCLoweringsFunction quantized_add(
    {"quantized::add(Tensor qa, Tensor qb, float scale, int zero_point) -> (Tensor qc)"},
    computeQuantizedAdd);

RegisterNNCLoweringsFunction quantized_conv2d_prepack(
    {"quantized::conv2d_prepack(Tensor weight, Tensor? bias, int[] stride, int[] padding, int[] dilation, int groups) -> (__torch__.torch.classes.quantized.Conv2dPackedParamsBase)"},
    computeQuantizedConv2dPrepack);

RegisterNNCLoweringsFunction aten_upsample_nearest2d(
    {"aten::upsample_nearest2d.vec(Tensor input, int[]? output_size, float[]? scale_factors) -> (Tensor)"},
    computeUpsampleNearest2d);
=======
  );

  RegisterNNCLoweringsFunction quantized_conv2d(
      {"quantized::conv2d.new(Tensor qx, __torch__.torch.classes.quantized.Conv2dPackedParamsBase packed_weight, float output_scale, int output_zero_point) -> (Tensor)"},
      computeQuantizedConv2d);

  RegisterNNCLoweringsFunction quantized_conv2d_relu(
      {"quantized::conv2d_relu.new(Tensor qx, __torch__.torch.classes.quantized.Conv2dPackedParamsBase packed_weight, float output_scale, int output_zero_point) -> (Tensor)"},
      computeQuantizedConv2dRelu);

  RegisterNNCLoweringsFunction quantized_add(
      {"quantized::add(Tensor qa, Tensor qb, float scale, int zero_point) -> (Tensor qc)"},
      computeQuantizedAdd);
>>>>>>> b6edc14b

  RegisterNNCLoweringsFunction quantized_conv2d_prepack(
      {"quantized::conv2d_prepack(Tensor weight, Tensor? bias, int[] stride, int[] padding, int[] dilation, int groups) -> (__torch__.torch.classes.quantized.Conv2dPackedParamsBase)"},
      computeQuantizedConv2dPrepack);

  RegisterNNCLoweringsFunction aten_upsample_nearest2d(
      {"aten::upsample_nearest2d.vec(Tensor input, int[]? output_size, float[]? scale_factors) -> (Tensor)"},
      computeUpsampleNearest2d);

  return 0;
}
} // namespace

NNCLoweringFunction getStandardLoweringFor(const std::string& schema_str) {
  static const int once = nnc_lowerings_lazy_registration();
  const auto& lowerings = getNNCLoweringRegistry();
  if (auto l = lowerings.find(parseSchema(schema_str))) {
    return *l;
  }
  return nullptr;
}

} // namespace tensorexpr
} // namespace jit
} // namespace torch<|MERGE_RESOLUTION|>--- conflicted
+++ resolved
@@ -1526,31 +1526,6 @@
 #else
       computeDequantizeExternalCall
 #endif
-<<<<<<< HEAD
-);
-
-// TODO: Fix CustomClass register for FunctionSchemeParser in internal build
- RegisterNNCLoweringsFunction quantized_conv2d(
-    {"quantized::conv2d.new(Tensor qx, __torch__.torch.classes.quantized.Conv2dPackedParamsBase packed_weight, float output_scale, int output_zero_point) -> (Tensor)"},
-    computeQuantizedConv2d);
-
-// TODO: Fix CustomClass register for FunctionSchemeParser in internal build
- RegisterNNCLoweringsFunction quantized_conv2d_relu(
-    {"quantized::conv2d_relu.new(Tensor qx, __torch__.torch.classes.quantized.Conv2dPackedParamsBase packed_weight, float output_scale, int output_zero_point) -> (Tensor)"},
-    computeQuantizedConv2dRelu);
-
-RegisterNNCLoweringsFunction quantized_add(
-    {"quantized::add(Tensor qa, Tensor qb, float scale, int zero_point) -> (Tensor qc)"},
-    computeQuantizedAdd);
-
-RegisterNNCLoweringsFunction quantized_conv2d_prepack(
-    {"quantized::conv2d_prepack(Tensor weight, Tensor? bias, int[] stride, int[] padding, int[] dilation, int groups) -> (__torch__.torch.classes.quantized.Conv2dPackedParamsBase)"},
-    computeQuantizedConv2dPrepack);
-
-RegisterNNCLoweringsFunction aten_upsample_nearest2d(
-    {"aten::upsample_nearest2d.vec(Tensor input, int[]? output_size, float[]? scale_factors) -> (Tensor)"},
-    computeUpsampleNearest2d);
-=======
   );
 
   RegisterNNCLoweringsFunction quantized_conv2d(
@@ -1564,7 +1539,6 @@
   RegisterNNCLoweringsFunction quantized_add(
       {"quantized::add(Tensor qa, Tensor qb, float scale, int zero_point) -> (Tensor qc)"},
       computeQuantizedAdd);
->>>>>>> b6edc14b
 
   RegisterNNCLoweringsFunction quantized_conv2d_prepack(
       {"quantized::conv2d_prepack(Tensor weight, Tensor? bias, int[] stride, int[] padding, int[] dilation, int groups) -> (__torch__.torch.classes.quantized.Conv2dPackedParamsBase)"},
