# -*- coding: utf-8 -*-
"""Adds docstrings to functions defined in the torch._C"""

import re

import torch._C
from torch._C import _add_docstr as add_docstr


def parse_kwargs(desc):
    """Maps a description of args to a dictionary of {argname: description}.
    Input:
        ('    weight (Tensor): a weight tensor\n' +
         '        Some optional description')
    Output: {
        'weight': \
        'weight (Tensor): a weight tensor\n        Some optional description'
    }
    """
    # Split on exactly 4 spaces after a newline
    regx = re.compile(r"\n\s{4}(?!\s)")
    kwargs = [section.strip() for section in regx.split(desc)]
    kwargs = [section for section in kwargs if len(section) > 0]
    return {desc.split(' ')[0]: desc for desc in kwargs}


def merge_dicts(*dicts):
    return {x: d[x] for d in dicts for x in d}


common_args = parse_kwargs("""
    input (Tensor): the input tensor.
    generator (:class:`torch.Generator`, optional): a pseudorandom number generator for sampling
    out (Tensor, optional): the output tensor.
    memory_format (:class:`torch.memory_format`, optional): the desired memory format of
        returned tensor. Default: ``torch.preserve_format``.
""")

reduceops_common_args = merge_dicts(common_args, parse_kwargs("""
    dtype (:class:`torch.dtype`, optional): the desired data type of returned tensor.
        If specified, the input tensor is casted to :attr:`dtype` before the operation
        is performed. This is useful for preventing data type overflows. Default: None.
    keepdim (bool): whether the output tensor has :attr:`dim` retained or not.
"""))

multi_dim_common = merge_dicts(reduceops_common_args, parse_kwargs("""
    dim (int or tuple of ints): the dimension or dimensions to reduce.
"""), {'keepdim_details': """
If :attr:`keepdim` is ``True``, the output tensor is of the same size
as :attr:`input` except in the dimension(s) :attr:`dim` where it is of size 1.
Otherwise, :attr:`dim` is squeezed (see :func:`torch.squeeze`), resulting in the
output tensor having 1 (or ``len(dim)``) fewer dimension(s).
"""})

single_dim_common = merge_dicts(reduceops_common_args, parse_kwargs("""
    dim (int): the dimension to reduce.
"""), {'keepdim_details': """If :attr:`keepdim` is ``True``, the output tensor is of the same size
as :attr:`input` except in the dimension :attr:`dim` where it is of size 1.
Otherwise, :attr:`dim` is squeezed (see :func:`torch.squeeze`), resulting in
the output tensor having 1 fewer dimension than :attr:`input`."""})

factory_common_args = merge_dicts(common_args, parse_kwargs("""
    dtype (:class:`torch.dtype`, optional): the desired data type of returned tensor.
        Default: if ``None``, uses a global default (see :func:`torch.set_default_tensor_type`).
    layout (:class:`torch.layout`, optional): the desired layout of returned Tensor.
        Default: ``torch.strided``.
    device (:class:`torch.device`, optional): the desired device of returned tensor.
        Default: if ``None``, uses the current device for the default tensor type
        (see :func:`torch.set_default_tensor_type`). :attr:`device` will be the CPU
        for CPU tensor types and the current CUDA device for CUDA tensor types.
    requires_grad (bool, optional): If autograd should record operations on the
        returned tensor. Default: ``False``.
    pin_memory (bool, optional): If set, returned tensor would be allocated in
        the pinned memory. Works only for CPU tensors. Default: ``False``.
    memory_format (:class:`torch.memory_format`, optional): the desired memory format of
        returned Tensor. Default: ``torch.contiguous_format``.
"""))

factory_like_common_args = parse_kwargs("""
    input (Tensor): the size of :attr:`input` will determine size of the output tensor.
    layout (:class:`torch.layout`, optional): the desired layout of returned tensor.
        Default: if ``None``, defaults to the layout of :attr:`input`.
    dtype (:class:`torch.dtype`, optional): the desired data type of returned Tensor.
        Default: if ``None``, defaults to the dtype of :attr:`input`.
    device (:class:`torch.device`, optional): the desired device of returned tensor.
        Default: if ``None``, defaults to the device of :attr:`input`.
    requires_grad (bool, optional): If autograd should record operations on the
        returned tensor. Default: ``False``.
    pin_memory (bool, optional): If set, returned tensor would be allocated in
        the pinned memory. Works only for CPU tensors. Default: ``False``.
    memory_format (:class:`torch.memory_format`, optional): the desired memory format of
        returned Tensor. Default: ``torch.preserve_format``.
""")

factory_data_common_args = parse_kwargs("""
    data (array_like): Initial data for the tensor. Can be a list, tuple,
        NumPy ``ndarray``, scalar, and other types.
    dtype (:class:`torch.dtype`, optional): the desired data type of returned tensor.
        Default: if ``None``, infers data type from :attr:`data`.
    device (:class:`torch.device`, optional): the desired device of returned tensor.
        Default: if ``None``, uses the current device for the default tensor type
        (see :func:`torch.set_default_tensor_type`). :attr:`device` will be the CPU
        for CPU tensor types and the current CUDA device for CUDA tensor types.
    requires_grad (bool, optional): If autograd should record operations on the
        returned tensor. Default: ``False``.
    pin_memory (bool, optional): If set, returned tensor would be allocated in
        the pinned memory. Works only for CPU tensors. Default: ``False``.
""")

tf32_notes = {
    "tf32_note": """This operator supports :ref:`TensorFloat32<tf32_on_ampere>`."""
}


reproducibility_notes = {
    "forward_reproducibility_note": """This operation may behave nondeterministically when given tensors on \
a CUDA device. See :doc:`/notes/randomness` for more information.""",
    "backward_reproducibility_note": """This operation may produce nondeterministic gradients when given tensors on \
a CUDA device. See :doc:`/notes/randomness` for more information.""",
    "cudnn_reproducibility_note": """In some circumstances when given tensors on a CUDA device \
and using CuDNN, this operator may select a nondeterministic algorithm to increase performance. If this is \
undesirable, you can try to make the operation deterministic (potentially at \
a performance cost) by setting ``torch.backends.cudnn.deterministic = True``. \
See :doc:`/notes/randomness` for more information."""
}

add_docstr(torch.abs, r"""
abs(input, *, out=None) -> Tensor

Computes the absolute value of each element in :attr:`input`.

.. math::
    \text{out}_{i} = |\text{input}_{i}|
""" + r"""
Args:
    {input}

Keyword args:
    {out}

Example::

    >>> torch.abs(torch.tensor([-1, -2, 3]))
    tensor([ 1,  2,  3])
""".format(**common_args))

add_docstr(torch.absolute,
           r"""
absolute(input, *, out=None) -> Tensor

Alias for :func:`torch.abs`
""".format(**common_args))

add_docstr(torch.acos, r"""
acos(input, *, out=None) -> Tensor

Computes the inverse cosine of each element in :attr:`input`.

.. math::
    \text{out}_{i} = \cos^{-1}(\text{input}_{i})
""" + r"""
Args:
    {input}

Keyword args:
    {out}

Example::

    >>> a = torch.randn(4)
    >>> a
    tensor([ 0.3348, -0.5889,  0.2005, -0.1584])
    >>> torch.acos(a)
    tensor([ 1.2294,  2.2004,  1.3690,  1.7298])
""".format(**common_args))

add_docstr(torch.arccos, r"""
arccos(input, *, out=None) -> Tensor

Alias for :func:`torch.acos`.
""")

add_docstr(torch.acosh, r"""
acosh(input, *, out=None) -> Tensor

Returns a new tensor with the inverse hyperbolic cosine of the elements of :attr:`input`.

Note:
    The domain of the inverse hyperbolic cosine is `[1, inf)` and values outside this range
    will be mapped to ``NaN``, except for `+ INF` for which the output is mapped to `+ INF`.

.. math::
    \text{out}_{i} = \cosh^{-1}(\text{input}_{i})
""" + r"""
Args:
    {input}

Keyword arguments:
    {out}

Example::

    >>> a = torch.randn(4).uniform_(1, 2)
    >>> a
    tensor([ 1.3192, 1.9915, 1.9674, 1.7151 ])
    >>> torch.acosh(a)
    tensor([ 0.7791, 1.3120, 1.2979, 1.1341 ])
""".format(**common_args))

add_docstr(torch.arccosh, r"""
arccosh(input, *, out=None) -> Tensor

Alias for :func:`torch.acosh`.
""".format(**common_args))

add_docstr(torch.add, r"""
add(input, other, *, out=None) -> Tensor

Adds the scalar :attr:`other` to each element of the input :attr:`input`
and returns a new resulting tensor.

.. math::
    \text{{out}} = \text{{input}} + \text{{other}}

If :attr:`input` is of type FloatTensor or DoubleTensor, :attr:`other` must be
a real number, otherwise it should be an integer.

Args:
    {input}
    other (Number): the number to be added to each element of :attr:`input`

Keyword arguments:
    {out}

Example::

    >>> a = torch.randn(4)
    >>> a
    tensor([ 0.0202,  1.0985,  1.3506, -0.6056])
    >>> torch.add(a, 20)
    tensor([ 20.0202,  21.0985,  21.3506,  19.3944])

.. function:: add(input, other, *, alpha=1, out=None) -> Tensor

Each element of the tensor :attr:`other` is multiplied by the scalar
:attr:`alpha` and added to each element of the tensor :attr:`input`.
The resulting tensor is returned.

The shapes of :attr:`input` and :attr:`other` must be
:ref:`broadcastable <broadcasting-semantics>`.

.. math::
    \text{{out}} = \text{{input}} + \text{{alpha}} \times \text{{other}}

If :attr:`other` is of type FloatTensor or DoubleTensor, :attr:`alpha` must be
a real number, otherwise it should be an integer.

Args:
    input (Tensor): the first input tensor
    other (Tensor): the second input tensor

Keyword args:
    alpha (Number): the scalar multiplier for :attr:`other`
    {out}

Example::

    >>> a = torch.randn(4)
    >>> a
    tensor([-0.9732, -0.3497,  0.6245,  0.4022])
    >>> b = torch.randn(4, 1)
    >>> b
    tensor([[ 0.3743],
            [-1.7724],
            [-0.5811],
            [-0.8017]])
    >>> torch.add(a, b, alpha=10)
    tensor([[  2.7695,   3.3930,   4.3672,   4.1450],
            [-18.6971, -18.0736, -17.0994, -17.3216],
            [ -6.7845,  -6.1610,  -5.1868,  -5.4090],
            [ -8.9902,  -8.3667,  -7.3925,  -7.6147]])
""".format(**common_args))

add_docstr(torch.addbmm,
           r"""
addbmm(input, batch1, batch2, *, beta=1, alpha=1, out=None) -> Tensor

Performs a batch matrix-matrix product of matrices stored
in :attr:`batch1` and :attr:`batch2`,
with a reduced add step (all matrix multiplications get accumulated
along the first dimension).
:attr:`input` is added to the final result.

:attr:`batch1` and :attr:`batch2` must be 3-D tensors each containing the
same number of matrices.

If :attr:`batch1` is a :math:`(b \times n \times m)` tensor, :attr:`batch2` is a
:math:`(b \times m \times p)` tensor, :attr:`input` must be
:ref:`broadcastable <broadcasting-semantics>` with a :math:`(n \times p)` tensor
and :attr:`out` will be a :math:`(n \times p)` tensor.

.. math::
    out = \beta\ \text{input} + \alpha\ (\sum_{i=0}^{b-1} \text{batch1}_i \mathbin{@} \text{batch2}_i)

If :attr:`beta` is 0, then :attr:`input` will be ignored, and `nan` and `inf` in
it will not be propagated.
""" + r"""
For inputs of type `FloatTensor` or `DoubleTensor`, arguments :attr:`beta` and :attr:`alpha`
must be real numbers, otherwise they should be integers.

{tf32_note}

Args:
    batch1 (Tensor): the first batch of matrices to be multiplied
    batch2 (Tensor): the second batch of matrices to be multiplied

Keyword args:
    beta (Number, optional): multiplier for :attr:`input` (:math:`\beta`)
    input (Tensor): matrix to be added
    alpha (Number, optional): multiplier for `batch1 @ batch2` (:math:`\alpha`)
    {out}

Example::

    >>> M = torch.randn(3, 5)
    >>> batch1 = torch.randn(10, 3, 4)
    >>> batch2 = torch.randn(10, 4, 5)
    >>> torch.addbmm(M, batch1, batch2)
    tensor([[  6.6311,   0.0503,   6.9768, -12.0362,  -2.1653],
            [ -4.8185,  -1.4255,  -6.6760,   8.9453,   2.5743],
            [ -3.8202,   4.3691,   1.0943,  -1.1109,   5.4730]])
""".format(**common_args, **tf32_notes))

add_docstr(torch.addcdiv, r"""
addcdiv(input, tensor1, tensor2, *, value=1, out=None) -> Tensor

Performs the element-wise division of :attr:`tensor1` by :attr:`tensor2`,
multiply the result by the scalar :attr:`value` and add it to :attr:`input`.

.. warning::
    Integer division with addcdiv is no longer supported, and in a future
    release addcdiv will perform a true division of tensor1 and tensor2.
    The historic addcdiv behavior can be implemented as
    (input + value * torch.trunc(tensor1 / tensor2)).to(input.dtype)
    for integer inputs and as (input + value * tensor1 / tensor2) for float inputs.
    The future addcdiv behavior is just the latter implementation:
    (input + value * tensor1 / tensor2), for all dtypes.

.. math::
    \text{out}_i = \text{input}_i + \text{value} \times \frac{\text{tensor1}_i}{\text{tensor2}_i}
""" + r"""

The shapes of :attr:`input`, :attr:`tensor1`, and :attr:`tensor2` must be
:ref:`broadcastable <broadcasting-semantics>`.

For inputs of type `FloatTensor` or `DoubleTensor`, :attr:`value` must be
a real number, otherwise an integer.

Args:
    input (Tensor): the tensor to be added
    tensor1 (Tensor): the numerator tensor
    tensor2 (Tensor): the denominator tensor

Keyword args:
    value (Number, optional): multiplier for :math:`\text{{tensor1}} / \text{{tensor2}}`
    {out}

Example::

    >>> t = torch.randn(1, 3)
    >>> t1 = torch.randn(3, 1)
    >>> t2 = torch.randn(1, 3)
    >>> torch.addcdiv(t, t1, t2, value=0.1)
    tensor([[-0.2312, -3.6496,  0.1312],
            [-1.0428,  3.4292, -0.1030],
            [-0.5369, -0.9829,  0.0430]])
""".format(**common_args))

add_docstr(torch.addcmul,
           r"""
addcmul(input, tensor1, tensor2, *, value=1, out=None) -> Tensor

Performs the element-wise multiplication of :attr:`tensor1`
by :attr:`tensor2`, multiply the result by the scalar :attr:`value`
and add it to :attr:`input`.

.. math::
    \text{out}_i = \text{input}_i + \text{value} \times \text{tensor1}_i \times \text{tensor2}_i
""" + r"""
The shapes of :attr:`tensor`, :attr:`tensor1`, and :attr:`tensor2` must be
:ref:`broadcastable <broadcasting-semantics>`.

For inputs of type `FloatTensor` or `DoubleTensor`, :attr:`value` must be
a real number, otherwise an integer.

Args:
    input (Tensor): the tensor to be added
    tensor1 (Tensor): the tensor to be multiplied
    tensor2 (Tensor): the tensor to be multiplied

Keyword args:
    value (Number, optional): multiplier for :math:`tensor1 .* tensor2`
    {out}

Example::

    >>> t = torch.randn(1, 3)
    >>> t1 = torch.randn(3, 1)
    >>> t2 = torch.randn(1, 3)
    >>> torch.addcmul(t, t1, t2, value=0.1)
    tensor([[-0.8635, -0.6391,  1.6174],
            [-0.7617, -0.5879,  1.7388],
            [-0.8353, -0.6249,  1.6511]])
""".format(**common_args))

add_docstr(torch.addmm,
           r"""
addmm(input, mat1, mat2, *, beta=1, alpha=1, out=None) -> Tensor

Performs a matrix multiplication of the matrices :attr:`mat1` and :attr:`mat2`.
The matrix :attr:`input` is added to the final result.

If :attr:`mat1` is a :math:`(n \times m)` tensor, :attr:`mat2` is a
:math:`(m \times p)` tensor, then :attr:`input` must be
:ref:`broadcastable <broadcasting-semantics>` with a :math:`(n \times p)` tensor
and :attr:`out` will be a :math:`(n \times p)` tensor.

:attr:`alpha` and :attr:`beta` are scaling factors on matrix-vector product between
:attr:`mat1` and :attr:`mat2` and the added matrix :attr:`input` respectively.

.. math::
    \text{out} = \beta\ \text{input} + \alpha\ (\text{mat1}_i \mathbin{@} \text{mat2}_i)

If :attr:`beta` is 0, then :attr:`input` will be ignored, and `nan` and `inf` in
it will not be propagated.
""" + r"""
For inputs of type `FloatTensor` or `DoubleTensor`, arguments :attr:`beta` and
:attr:`alpha` must be real numbers, otherwise they should be integers.

{tf32_note}

Args:
    input (Tensor): matrix to be added
    mat1 (Tensor): the first matrix to be matrix multiplied
    mat2 (Tensor): the second matrix to be matrix multiplied

Keyword args:
    beta (Number, optional): multiplier for :attr:`input` (:math:`\beta`)
    alpha (Number, optional): multiplier for :math:`mat1 @ mat2` (:math:`\alpha`)
    {out}

Example::

    >>> M = torch.randn(2, 3)
    >>> mat1 = torch.randn(2, 3)
    >>> mat2 = torch.randn(3, 3)
    >>> torch.addmm(M, mat1, mat2)
    tensor([[-4.8716,  1.4671, -1.3746],
            [ 0.7573, -3.9555, -2.8681]])
""".format(**common_args, **tf32_notes))

add_docstr(torch.sspaddmm,
           r"""
sspaddmm(input, mat1, mat2, *, beta=1, alpha=1, out=None) -> Tensor

Matrix multiplies a sparse tensor :attr:`mat1` with a dense tensor
:attr:`mat2`, then adds the sparse tensor :attr:`input` to the result.

Note: This function is equivalent to :func:`torch.addmm`, except
:attr:`input` and :attr:`mat1` are sparse.

Args:
    input (Tensor): a sparse matrix to be added
    mat1 (Tensor): a sparse matrix to be matrix multiplied
    mat2 (Tensor): a dense matrix to be matrix multiplied

Keyword args:
    beta (Number, optional): multiplier for :attr:`mat` (:math:`\beta`)
    alpha (Number, optional): multiplier for :math:`mat1 @ mat2` (:math:`\alpha`)
    {out}
""".format(**common_args))

add_docstr(torch.smm,
           r"""
smm(input, mat) -> Tensor

Performs a matrix multiplication of the sparse matrix :attr:`input`
with the dense matrix :attr:`mat`.

Args:
    input (Tensor): a sparse matrix to be matrix multiplied
    mat (Tensor): a dense matrix to be matrix multiplied
""")

add_docstr(torch.addmv,
           r"""
addmv(input, mat, vec, *, beta=1, alpha=1, out=None) -> Tensor

Performs a matrix-vector product of the matrix :attr:`mat` and
the vector :attr:`vec`.
The vector :attr:`input` is added to the final result.

If :attr:`mat` is a :math:`(n \times m)` tensor, :attr:`vec` is a 1-D tensor of
size `m`, then :attr:`input` must be
:ref:`broadcastable <broadcasting-semantics>` with a 1-D tensor of size `n` and
:attr:`out` will be 1-D tensor of size `n`.

:attr:`alpha` and :attr:`beta` are scaling factors on matrix-vector product between
:attr:`mat` and :attr:`vec` and the added tensor :attr:`input` respectively.

.. math::
    \text{out} = \beta\ \text{input} + \alpha\ (\text{mat} \mathbin{@} \text{vec})

If :attr:`beta` is 0, then :attr:`input` will be ignored, and `nan` and `inf` in
it will not be propagated.
""" + r"""
For inputs of type `FloatTensor` or `DoubleTensor`, arguments :attr:`beta` and
:attr:`alpha` must be real numbers, otherwise they should be integers

Args:
    input (Tensor): vector to be added
    mat (Tensor): matrix to be matrix multiplied
    vec (Tensor): vector to be matrix multiplied

Keyword args:
    beta (Number, optional): multiplier for :attr:`input` (:math:`\beta`)
    alpha (Number, optional): multiplier for :math:`mat @ vec` (:math:`\alpha`)
    {out}

Example::

    >>> M = torch.randn(2)
    >>> mat = torch.randn(2, 3)
    >>> vec = torch.randn(3)
    >>> torch.addmv(M, mat, vec)
    tensor([-0.3768, -5.5565])
""".format(**common_args))

add_docstr(torch.addr,
           r"""
addr(input, vec1, vec2, *, beta=1, alpha=1, out=None) -> Tensor

Performs the outer-product of vectors :attr:`vec1` and :attr:`vec2`
and adds it to the matrix :attr:`input`.

Optional values :attr:`beta` and :attr:`alpha` are scaling factors on the
outer product between :attr:`vec1` and :attr:`vec2` and the added matrix
:attr:`input` respectively.

.. math::
    \text{out} = \beta\ \text{input} + \alpha\ (\text{vec1} \otimes \text{vec2})

If :attr:`beta` is 0, then :attr:`input` will be ignored, and `nan` and `inf` in
it will not be propagated.
""" + r"""
If :attr:`vec1` is a vector of size `n` and :attr:`vec2` is a vector
of size `m`, then :attr:`input` must be
:ref:`broadcastable <broadcasting-semantics>` with a matrix of size
:math:`(n \times m)` and :attr:`out` will be a matrix of size
:math:`(n \times m)`.

Args:
    input (Tensor): matrix to be added
    vec1 (Tensor): the first vector of the outer product
    vec2 (Tensor): the second vector of the outer product

Keyword args:
    beta (Number, optional): multiplier for :attr:`input` (:math:`\beta`)
    alpha (Number, optional): multiplier for :math:`\text{{vec1}} \otimes \text{{vec2}}` (:math:`\alpha`)
    {out}

Example::

    >>> vec1 = torch.arange(1., 4.)
    >>> vec2 = torch.arange(1., 3.)
    >>> M = torch.zeros(3, 2)
    >>> torch.addr(M, vec1, vec2)
    tensor([[ 1.,  2.],
            [ 2.,  4.],
            [ 3.,  6.]])
""".format(**common_args))

add_docstr(torch.allclose,
           r"""
allclose(input, other, rtol=1e-05, atol=1e-08, equal_nan=False) -> bool

This function checks if all :attr:`input` and :attr:`other` satisfy the condition:

.. math::
    \lvert \text{input} - \text{other} \rvert \leq \texttt{atol} + \texttt{rtol} \times \lvert \text{other} \rvert
""" + r"""
elementwise, for all elements of :attr:`input` and :attr:`other`. The behaviour of this function is analogous to
`numpy.allclose <https://docs.scipy.org/doc/numpy/reference/generated/numpy.allclose.html>`_

Args:
    input (Tensor): first tensor to compare
    other (Tensor): second tensor to compare
    atol (float, optional): absolute tolerance. Default: 1e-08
    rtol (float, optional): relative tolerance. Default: 1e-05
    equal_nan (bool, optional): if ``True``, then two ``NaN`` s will be considered equal. Default: ``False``

Example::

    >>> torch.allclose(torch.tensor([10000., 1e-07]), torch.tensor([10000.1, 1e-08]))
    False
    >>> torch.allclose(torch.tensor([10000., 1e-08]), torch.tensor([10000.1, 1e-09]))
    True
    >>> torch.allclose(torch.tensor([1.0, float('nan')]), torch.tensor([1.0, float('nan')]))
    False
    >>> torch.allclose(torch.tensor([1.0, float('nan')]), torch.tensor([1.0, float('nan')]), equal_nan=True)
    True
""")

add_docstr(torch.all,
           r"""
all(input) -> Tensor

Tests if all elements in :attr:`input` evaluate to `True`.

.. note:: This function matches the behaviour of NumPy in returning
          output of dtype `bool` for all supported dtypes except `uint8`.
          For `uint8` the dtype of output is `uint8` itself.

Example::

    >>> a = torch.rand(1, 2).bool()
    >>> a
    tensor([[False, True]], dtype=torch.bool)
    >>> torch.all(a)
    tensor(False, dtype=torch.bool)
    >>> a = torch.arange(0, 3)
    >>> a
    tensor([0, 1, 2])
    >>> torch.all(a)
    tensor(False)

.. function:: all(input, dim, keepdim=False, *, out=None) -> Tensor

For each row of :attr:`input` in the given dimension :attr:`dim`,
returns `True` if all elements in the row evaluate to `True` and `False` otherwise.

{keepdim_details}

Args:
    {input}
    {dim}
    {keepdim}

Keyword args:
    {out}

Example::

    >>> a = torch.rand(4, 2).bool()
    >>> a
    tensor([[True, True],
            [True, False],
            [True, True],
            [True, True]], dtype=torch.bool)
    >>> torch.all(a, dim=1)
    tensor([ True, False,  True,  True], dtype=torch.bool)
    >>> torch.all(a, dim=0)
    tensor([ True, False], dtype=torch.bool)
""".format(**single_dim_common))

add_docstr(torch.any,
           r"""
any(input) -> Tensor

Args:
    {input}

Tests if any element in :attr:`input` evaluates to `True`.

.. note:: This function matches the behaviour of NumPy in returning
          output of dtype `bool` for all supported dtypes except `uint8`.
          For `uint8` the dtype of output is `uint8` itself.

Example::

    >>> a = torch.rand(1, 2).bool()
    >>> a
    tensor([[False, True]], dtype=torch.bool)
    >>> torch.any(a)
    tensor(True, dtype=torch.bool)
    >>> a = torch.arange(0, 3)
    >>> a
    tensor([0, 1, 2])
    >>> torch.any(a)
    tensor(True)

.. function:: any(input, dim, keepdim=False, *, out=None) -> Tensor

For each row of :attr:`input` in the given dimension :attr:`dim`,
returns `True` if any element in the row evaluate to `True` and `False` otherwise.

{keepdim_details}

Args:
    {input}
    {dim}
    {keepdim}

Keyword args:
    {out}

Example::

    >>> a = torch.randn(4, 2) < 0
    >>> a
    tensor([[ True,  True],
            [False,  True],
            [ True,  True],
            [False, False]])
    >>> torch.any(a, 1)
    tensor([ True,  True,  True, False])
    >>> torch.any(a, 0)
    tensor([True, True])
""".format(**single_dim_common))

add_docstr(torch.angle,
           r"""
angle(input, *, out=None) -> Tensor

Computes the element-wise angle (in radians) of the given :attr:`input` tensor.

.. math::
    \text{out}_{i} = angle(\text{input}_{i})
""" + r"""
Args:
    {input}

Keyword args:
    {out}

.. note:: Starting in PyTorch 1.8, angle returns pi for negative real numbers,
          zero for non-negative real numbers, and propagates NaNs. Previously
          the function would return zero for all real numbers and not propagate
          floating-point NaNs.

Example::

    >>> torch.angle(torch.tensor([-1 + 1j, -2 + 2j, 3 - 3j]))*180/3.14159
    tensor([ 135.,  135,  -45])
""".format(**common_args))

add_docstr(torch.as_strided,
           r"""
as_strided(input, size, stride, storage_offset=0) -> Tensor

Create a view of an existing `torch.Tensor` :attr:`input` with specified
:attr:`size`, :attr:`stride` and :attr:`storage_offset`.

.. warning::
    More than one element of a created tensor may refer to a single memory
    location. As a result, in-place operations (especially ones that are
    vectorized) may result in incorrect behavior. If you need to write to
    the tensors, please clone them first.

    Many PyTorch functions, which return a view of a tensor, are internally
    implemented with this function. Those functions, like
    :meth:`torch.Tensor.expand`, are easier to read and are therefore more
    advisable to use.


Args:
    {input}
    size (tuple or ints): the shape of the output tensor
    stride (tuple or ints): the stride of the output tensor
    storage_offset (int, optional): the offset in the underlying storage of the output tensor

Example::

    >>> x = torch.randn(3, 3)
    >>> x
    tensor([[ 0.9039,  0.6291,  1.0795],
            [ 0.1586,  2.1939, -0.4900],
            [-0.1909, -0.7503,  1.9355]])
    >>> t = torch.as_strided(x, (2, 2), (1, 2))
    >>> t
    tensor([[0.9039, 1.0795],
            [0.6291, 0.1586]])
    >>> t = torch.as_strided(x, (2, 2), (1, 2), 1)
    tensor([[0.6291, 0.1586],
            [1.0795, 2.1939]])
""".format(**common_args))

add_docstr(torch.as_tensor,
           r"""
as_tensor(data, dtype=None, device=None) -> Tensor

Convert the data into a `torch.Tensor`. If the data is already a `Tensor` with the same `dtype` and `device`,
no copy will be performed, otherwise a new `Tensor` will be returned with computational graph retained if data
`Tensor` has ``requires_grad=True``. Similarly, if the data is an ``ndarray`` of the corresponding `dtype` and
the `device` is the cpu, no copy will be performed.

Args:
    {data}
    {dtype}
    {device}

Example::

    >>> a = numpy.array([1, 2, 3])
    >>> t = torch.as_tensor(a)
    >>> t
    tensor([ 1,  2,  3])
    >>> t[0] = -1
    >>> a
    array([-1,  2,  3])

    >>> a = numpy.array([1, 2, 3])
    >>> t = torch.as_tensor(a, device=torch.device('cuda'))
    >>> t
    tensor([ 1,  2,  3])
    >>> t[0] = -1
    >>> a
    array([1,  2,  3])
""".format(**factory_data_common_args))

add_docstr(torch.asin, r"""
asin(input, *, out=None) -> Tensor

Returns a new tensor with the arcsine  of the elements of :attr:`input`.

.. math::
    \text{out}_{i} = \sin^{-1}(\text{input}_{i})
""" + r"""
Args:
    {input}

Keyword args:
    {out}

Example::

    >>> a = torch.randn(4)
    >>> a
    tensor([-0.5962,  1.4985, -0.4396,  1.4525])
    >>> torch.asin(a)
    tensor([-0.6387,     nan, -0.4552,     nan])
""".format(**common_args))

add_docstr(torch.arcsin, r"""
arcsin(input, *, out=None) -> Tensor

Alias for :func:`torch.asin`.
""")

add_docstr(torch.asinh,
           r"""
asinh(input, *, out=None) -> Tensor

Returns a new tensor with the inverse hyperbolic sine of the elements of :attr:`input`.

.. math::
    \text{out}_{i} = \sinh^{-1}(\text{input}_{i})
""" + r"""
Args:
    {input}

Keyword arguments:
    {out}

Example::

    >>> a = torch.randn(4)
    >>> a
    tensor([ 0.1606, -1.4267, -1.0899, -1.0250 ])
    >>> torch.asinh(a)
    tensor([ 0.1599, -1.1534, -0.9435, -0.8990 ])
""".format(**common_args))

add_docstr(torch.arcsinh, r"""
arcsinh(input, *, out=None) -> Tensor

Alias for :func:`torch.asinh`.
""")

add_docstr(torch.atan, r"""
atan(input, *, out=None) -> Tensor

Returns a new tensor with the arctangent  of the elements of :attr:`input`.

.. math::
    \text{out}_{i} = \tan^{-1}(\text{input}_{i})
""" + r"""
Args:
    {input}

Keyword args:
    {out}

Example::

    >>> a = torch.randn(4)
    >>> a
    tensor([ 0.2341,  0.2539, -0.6256, -0.6448])
    >>> torch.atan(a)
    tensor([ 0.2299,  0.2487, -0.5591, -0.5727])
""".format(**common_args))

add_docstr(torch.arctan, r"""
arctan(input, *, out=None) -> Tensor

Alias for :func:`torch.atan`.
""")

add_docstr(torch.atan2,
           r"""
atan2(input, other, *, out=None) -> Tensor

Element-wise arctangent of :math:`\text{{input}}_{{i}} / \text{{other}}_{{i}}`
with consideration of the quadrant. Returns a new tensor with the signed angles
in radians between vector :math:`(\text{{other}}_{{i}}, \text{{input}}_{{i}})`
and vector :math:`(1, 0)`. (Note that :math:`\text{{other}}_{{i}}`, the second
parameter, is the x-coordinate, while :math:`\text{{input}}_{{i}}`, the first
parameter, is the y-coordinate.)

The shapes of ``input`` and ``other`` must be
:ref:`broadcastable <broadcasting-semantics>`.

Args:
    input (Tensor): the first input tensor
    other (Tensor): the second input tensor

Keyword args:
    {out}

Example::

    >>> a = torch.randn(4)
    >>> a
    tensor([ 0.9041,  0.0196, -0.3108, -2.4423])
    >>> torch.atan2(a, torch.randn(4))
    tensor([ 0.9833,  0.0811, -1.9743, -1.4151])
""".format(**common_args))

add_docstr(torch.atanh, r"""
atanh(input, *, out=None) -> Tensor

Returns a new tensor with the inverse hyperbolic tangent of the elements of :attr:`input`.

Note:
    The domain of the inverse hyperbolic tangent is `(-1, 1)` and values outside this range
    will be mapped to ``NaN``, except for the values `1` and `-1` for which the output is
    mapped to `+/-INF` respectively.

.. math::
    \text{out}_{i} = \tanh^{-1}(\text{input}_{i})
""" + r"""
Args:
    {input}

Keyword arguments:
    {out}

Example::

    >>> a = torch.randn(4).uniform_(-1, 1)
    >>> a
    tensor([ -0.9385, 0.2968, -0.8591, -0.1871 ])
    >>> torch.atanh(a)
    tensor([ -1.7253, 0.3060, -1.2899, -0.1893 ])
""".format(**common_args))

add_docstr(torch.arctanh, r"""
arctanh(input, *, out=None) -> Tensor

Alias for :func:`torch.atanh`.
""")

add_docstr(torch.baddbmm,
           r"""
baddbmm(input, batch1, batch2, *, beta=1, alpha=1, out=None) -> Tensor

Performs a batch matrix-matrix product of matrices in :attr:`batch1`
and :attr:`batch2`.
:attr:`input` is added to the final result.

:attr:`batch1` and :attr:`batch2` must be 3-D tensors each containing the same
number of matrices.

If :attr:`batch1` is a :math:`(b \times n \times m)` tensor, :attr:`batch2` is a
:math:`(b \times m \times p)` tensor, then :attr:`input` must be
:ref:`broadcastable <broadcasting-semantics>` with a
:math:`(b \times n \times p)` tensor and :attr:`out` will be a
:math:`(b \times n \times p)` tensor. Both :attr:`alpha` and :attr:`beta` mean the
same as the scaling factors used in :meth:`torch.addbmm`.

.. math::
    \text{out}_i = \beta\ \text{input}_i + \alpha\ (\text{batch1}_i \mathbin{@} \text{batch2}_i)

If :attr:`beta` is 0, then :attr:`input` will be ignored, and `nan` and `inf` in
it will not be propagated.
""" + r"""
For inputs of type `FloatTensor` or `DoubleTensor`, arguments :attr:`beta` and
:attr:`alpha` must be real numbers, otherwise they should be integers.

{tf32_note}

Args:
    input (Tensor): the tensor to be added
    batch1 (Tensor): the first batch of matrices to be multiplied
    batch2 (Tensor): the second batch of matrices to be multiplied

Keyword args:
    beta (Number, optional): multiplier for :attr:`input` (:math:`\beta`)
    alpha (Number, optional): multiplier for :math:`\text{{batch1}} \mathbin{{@}} \text{{batch2}}` (:math:`\alpha`)
    {out}

Example::

    >>> M = torch.randn(10, 3, 5)
    >>> batch1 = torch.randn(10, 3, 4)
    >>> batch2 = torch.randn(10, 4, 5)
    >>> torch.baddbmm(M, batch1, batch2).size()
    torch.Size([10, 3, 5])
""".format(**common_args, **tf32_notes))

add_docstr(torch.bernoulli,
           r"""
bernoulli(input, *, generator=None, out=None) -> Tensor

Draws binary random numbers (0 or 1) from a Bernoulli distribution.

The :attr:`input` tensor should be a tensor containing probabilities
to be used for drawing the binary random number.
Hence, all values in :attr:`input` have to be in the range:
:math:`0 \leq \text{input}_i \leq 1`.

The :math:`\text{i}^{th}` element of the output tensor will draw a
value :math:`1` according to the :math:`\text{i}^{th}` probability value given
in :attr:`input`.

.. math::
    \text{out}_{i} \sim \mathrm{Bernoulli}(p = \text{input}_{i})
""" + r"""
The returned :attr:`out` tensor only has values 0 or 1 and is of the same
shape as :attr:`input`.

:attr:`out` can have integral ``dtype``, but :attr:`input` must have floating
point ``dtype``.

Args:
    input (Tensor): the input tensor of probability values for the Bernoulli distribution

Keyword args:
    {generator}
    {out}

Example::

    >>> a = torch.empty(3, 3).uniform_(0, 1)  # generate a uniform random matrix with range [0, 1]
    >>> a
    tensor([[ 0.1737,  0.0950,  0.3609],
            [ 0.7148,  0.0289,  0.2676],
            [ 0.9456,  0.8937,  0.7202]])
    >>> torch.bernoulli(a)
    tensor([[ 1.,  0.,  0.],
            [ 0.,  0.,  0.],
            [ 1.,  1.,  1.]])

    >>> a = torch.ones(3, 3) # probability of drawing "1" is 1
    >>> torch.bernoulli(a)
    tensor([[ 1.,  1.,  1.],
            [ 1.,  1.,  1.],
            [ 1.,  1.,  1.]])
    >>> a = torch.zeros(3, 3) # probability of drawing "1" is 0
    >>> torch.bernoulli(a)
    tensor([[ 0.,  0.,  0.],
            [ 0.,  0.,  0.],
            [ 0.,  0.,  0.]])
""".format(**common_args))

add_docstr(torch.bincount,
           r"""
bincount(input, weights=None, minlength=0) -> Tensor

Count the frequency of each value in an array of non-negative ints.

The number of bins (size 1) is one larger than the largest value in
:attr:`input` unless :attr:`input` is empty, in which case the result is a
tensor of size 0. If :attr:`minlength` is specified, the number of bins is at least
:attr:`minlength` and if :attr:`input` is empty, then the result is tensor of size
:attr:`minlength` filled with zeros. If ``n`` is the value at position ``i``,
``out[n] += weights[i]`` if :attr:`weights` is specified else
``out[n] += 1``.

Note:
    {backward_reproducibility_note}

Arguments:
    input (Tensor): 1-d int tensor
    weights (Tensor): optional, weight for each value in the input tensor.
        Should be of same size as input tensor.
    minlength (int): optional, minimum number of bins. Should be non-negative.

Returns:
    output (Tensor): a tensor of shape ``Size([max(input) + 1])`` if
    :attr:`input` is non-empty, else ``Size(0)``

Example::

    >>> input = torch.randint(0, 8, (5,), dtype=torch.int64)
    >>> weights = torch.linspace(0, 1, steps=5)
    >>> input, weights
    (tensor([4, 3, 6, 3, 4]),
     tensor([ 0.0000,  0.2500,  0.5000,  0.7500,  1.0000])

    >>> torch.bincount(input)
    tensor([0, 0, 0, 2, 2, 0, 1])

    >>> input.bincount(weights)
    tensor([0.0000, 0.0000, 0.0000, 1.0000, 1.0000, 0.0000, 0.5000])
""".format(**reproducibility_notes))

add_docstr(torch.bitwise_not,
           r"""
bitwise_not(input, *, out=None) -> Tensor

Computes the bitwise NOT of the given input tensor. The input tensor must be of
integral or Boolean types. For bool tensors, it computes the logical NOT.

Args:
    {input}

Keyword args:
    {out}

Example:

    >>> torch.bitwise_not(torch.tensor([-1, -2, 3], dtype=torch.int8))
    tensor([ 0,  1, -4], dtype=torch.int8)
""".format(**common_args))

add_docstr(torch.bmm,
           r"""
bmm(input, mat2, *, deterministic=False, out=None) -> Tensor

Performs a batch matrix-matrix product of matrices stored in :attr:`input`
and :attr:`mat2`.

:attr:`input` and :attr:`mat2` must be 3-D tensors each containing
the same number of matrices.

If :attr:`input` is a :math:`(b \times n \times m)` tensor, :attr:`mat2` is a
:math:`(b \times m \times p)` tensor, :attr:`out` will be a
:math:`(b \times n \times p)` tensor.

.. math::
    \text{out}_i = \text{input}_i \mathbin{@} \text{mat2}_i
""" + r"""
{tf32_note}

.. note:: This function does not :ref:`broadcast <broadcasting-semantics>`.
          For broadcasting matrix products, see :func:`torch.matmul`.

Args:
    input (Tensor): the first batch of matrices to be multiplied
    mat2 (Tensor): the second batch of matrices to be multiplied

Keyword Args:
    deterministic (bool, optional): flag to choose between a faster non-deterministic
                                    calculation, or a slower deterministic calculation.
                                    This argument is only available for sparse-dense CUDA bmm.
                                    Default: ``False``
    {out}

Example::

    >>> input = torch.randn(10, 3, 4)
    >>> mat2 = torch.randn(10, 4, 5)
    >>> res = torch.bmm(input, mat2)
    >>> res.size()
    torch.Size([10, 3, 5])
""".format(**common_args, **tf32_notes))

add_docstr(torch.bitwise_and,
           r"""
bitwise_and(input, other, *, out=None) -> Tensor

Computes the bitwise AND of :attr:`input` and :attr:`other`. The input tensor must be of
integral or Boolean types. For bool tensors, it computes the logical AND.

Args:
    input: the first input tensor
    other: the second input tensor

Keyword args:
    {out}

Example:

    >>> torch.bitwise_and(torch.tensor([-1, -2, 3], dtype=torch.int8), torch.tensor([1, 0, 3], dtype=torch.int8))
    tensor([1, 0,  3], dtype=torch.int8)
    >>> torch.bitwise_and(torch.tensor([True, True, False]), torch.tensor([False, True, False]))
    tensor([ False, True, False])
""".format(**common_args))

add_docstr(torch.bitwise_or,
           r"""
bitwise_or(input, other, *, out=None) -> Tensor

Computes the bitwise OR of :attr:`input` and :attr:`other`. The input tensor must be of
integral or Boolean types. For bool tensors, it computes the logical OR.

Args:
    input: the first input tensor
    other: the second input tensor

Keyword args:
    {out}

Example:

    >>> torch.bitwise_or(torch.tensor([-1, -2, 3], dtype=torch.int8), torch.tensor([1, 0, 3], dtype=torch.int8))
    tensor([-1, -2,  3], dtype=torch.int8)
    >>> torch.bitwise_or(torch.tensor([True, True, False]), torch.tensor([False, True, False]))
    tensor([ True, True, False])
""".format(**common_args))

add_docstr(torch.bitwise_xor,
           r"""
bitwise_xor(input, other, *, out=None) -> Tensor

Computes the bitwise XOR of :attr:`input` and :attr:`other`. The input tensor must be of
integral or Boolean types. For bool tensors, it computes the logical XOR.

Args:
    input: the first input tensor
    other: the second input tensor

Keyword args:
    {out}

Example:

    >>> torch.bitwise_xor(torch.tensor([-1, -2, 3], dtype=torch.int8), torch.tensor([1, 0, 3], dtype=torch.int8))
    tensor([-2, -2,  0], dtype=torch.int8)
    >>> torch.bitwise_xor(torch.tensor([True, True, False]), torch.tensor([False, True, False]))
    tensor([ True, False, False])
""".format(**common_args))

add_docstr(torch.broadcast_to,
           r"""
broadcast_to(input, shape) -> Tensor

Broadcasts :attr:`input` to the shape :attr:`\shape`.
Equivalent to calling ``input.expand(shape)``. See :meth:`~Tensor.expand` for details.

Args:
    {input}
    shape (list, tuple, or :class:`torch.Size`): the new shape.

Example::

    >>> x = torch.tensor([1, 2, 3])
    >>> torch.broadcast_to(x, (3, 3))
    tensor([[1, 2, 3],
            [1, 2, 3],
            [1, 2, 3]])
""".format(**common_args))

add_docstr(torch.stack,
           r"""
stack(tensors, dim=0, *, out=None) -> Tensor

Concatenates a sequence of tensors along a new dimension.

All tensors need to be of the same size.

Arguments:
    tensors (sequence of Tensors): sequence of tensors to concatenate
    dim (int): dimension to insert. Has to be between 0 and the number
        of dimensions of concatenated tensors (inclusive)

Keyword args:
    {out}
""".format(**common_args))

add_docstr(torch.hstack,
           r"""
hstack(tensors, *, out=None) -> Tensor

Stack tensors in sequence horizontally (column wise).

This is equivalent to concatenation along the first axis for 1-D tensors, and along the second axis for all other tensors.

Args:
    tensors (sequence of Tensors): sequence of tensors to concatenate

Keyword args:
    {out}

Example::

    >>> a = torch.tensor([1, 2, 3])
    >>> b = torch.tensor([4, 5, 6])
    >>> torch.hstack((a,b))
    tensor([1, 2, 3, 4, 5, 6])
    >>> a = torch.tensor([[1],[2],[3]])
    >>> b = torch.tensor([[4],[5],[6]])
    >>> torch.hstack((a,b))
    tensor([[1, 4],
            [2, 5],
            [3, 6]])

""".format(**common_args))

add_docstr(torch.vstack,
           r"""
vstack(tensors, *, out=None) -> Tensor

Stack tensors in sequence vertically (row wise).

This is equivalent to concatenation along the first axis after all 1-D tensors have been reshaped by :func:`torch.atleast_2d`.

Args:
    tensors (sequence of Tensors): sequence of tensors to concatenate

Keyword args:
    {out}

Example::

    >>> a = torch.tensor([1, 2, 3])
    >>> b = torch.tensor([4, 5, 6])
    >>> torch.vstack((a,b))
    tensor([[1, 2, 3],
            [4, 5, 6]])
    >>> a = torch.tensor([[1],[2],[3]])
    >>> b = torch.tensor([[4],[5],[6]])
    >>> torch.vstack((a,b))
    tensor([[1],
            [2],
            [3],
            [4],
            [5],
            [6]])


""".format(**common_args))

add_docstr(torch.dstack,
           r"""
dstack(tensors, *, out=None) -> Tensor

Stack tensors in sequence depthwise (along third axis).

This is equivalent to concatenation along the third axis after 1-D and 2-D tensors have been reshaped by :func:`torch.atleast_3d`.

Args:
    tensors (sequence of Tensors): sequence of tensors to concatenate

Keyword args:
    {out}

Example::

    >>> a = torch.tensor([1, 2, 3])
    >>> b = torch.tensor([4, 5, 6])
    >>> torch.dstack((a,b))
    tensor([[[1, 4],
             [2, 5],
             [3, 6]]])
    >>> a = torch.tensor([[1],[2],[3]])
    >>> b = torch.tensor([[4],[5],[6]])
    >>> torch.dstack((a,b))
    tensor([[[1, 4]],
            [[2, 5]],
            [[3, 6]]])


""".format(**common_args))

add_docstr(torch.tensor_split,
           r"""
tensor_split(input, indices_or_sections, dim=0) -> List of Tensors

Splits a tensor into multiple sub-tensors, all of which are views of :attr:`input`,
along dimension :attr:`dim` according to the indices or number of sections specified
by :attr:`indices_or_sections`. This function is based on NumPy's
:func:`numpy.array_split`.

Args:
    input (Tensor): the tensor to split
    indices_or_sections (Tensor, int or list or tuple of ints):
        If :attr:`indices_or_sections` is an integer ``n`` or a zero dimensional long tensor
        with value ``n``, :attr:`input` is split into ``n`` sections along dimension :attr:`dim`.
        If :attr:`input` is divisible by ``n`` along dimension :attr:`dim`, each
        section will be of equal size, :code:`input.size(dim) / n`. If :attr:`input`
        is not divisible by ``n``, the sizes of the first :code:`int(input.size(dim) % n)`
        sections will have size :code:`int(input.size(dim) / n) + 1`, and the rest will
        have size :code:`int(input.size(dim) / n)`.

        If :attr:`indices_or_sections` is a list or tuple of ints, or a one-dimensional long
        tensor, then :attr:`input` is split along dimension :attr:`dim` at each of the indices
        in the list, tuple or tensor. For instance, :code:`indices_or_sections=[2, 3]` and :code:`dim=0`
        would result in the tensors :code:`input[:2]`, :code:`input[2:3]`, and :code:`input[3:]`.

        If indices_or_sections is a tensor, it must be a zero-dimensional or one-dimensional
        long tensor on the CPU.

    dim (int, optional): dimension along which to split the tensor. Default: ``0``

Example::

    >>> x = torch.arange(8)
    >>> torch.tensor_split(x, 3)
    (tensor([0, 1, 2]), tensor([3, 4, 5]), tensor([6, 7]))

    >>> x = torch.arange(7)
    >>> torch.tensor_split(x, 3)
    (tensor([0, 1, 2]), tensor([3, 4]), tensor([5, 6]))
    >>> torch.tensor_split(x, (1, 6))
    (tensor([0]), tensor([1, 2, 3, 4, 5]), tensor([6]))

    >>> x = torch.arange(14).reshape(2, 7)
    >>> x
    tensor([[ 0,  1,  2,  3,  4,  5,  6],
            [ 7,  8,  9, 10, 11, 12, 13]])
    >>> torch.tensor_split(x, 3, dim=1)
    (tensor([[0, 1, 2],
            [7, 8, 9]]),
     tensor([[ 3,  4],
            [10, 11]]),
     tensor([[ 5,  6],
            [12, 13]]))
    >>> torch.tensor_split(x, (1, 6), dim=1)
    (tensor([[0],
            [7]]),
     tensor([[ 1,  2,  3,  4,  5],
            [ 8,  9, 10, 11, 12]]),
     tensor([[ 6],
            [13]]))
""")

add_docstr(torch.chunk,
           r"""
chunk(input, chunks, dim=0) -> List of Tensors

Splits a tensor into a specific number of chunks. Each chunk is a view of
the input tensor.

Last chunk will be smaller if the tensor size along the given dimension
:attr:`dim` is not divisible by :attr:`chunks`.

Arguments:
    input (Tensor): the tensor to split
    chunks (int): number of chunks to return
    dim (int): dimension along which to split the tensor
""")

add_docstr(torch.unsafe_chunk,
           r"""
unsafe_chunk(input, chunks, dim=0) -> List of Tensors

Works like :func:`torch.chunk` but without enforcing the autograd restrictions
on inplace modification of the outputs.

.. warning::
    This function is safe to use as long as only the input, or only the outputs
    are modified inplace after calling this function. It is user's
    responsibility to ensure that is the case. If both the input and one or more
    of the outputs are modified inplace, gradients computed by autograd will be
    silently incorrect.
""")

add_docstr(torch.unsafe_split,
           r"""
unsafe_split(tensor, split_size_or_sections, dim=0) -> List of Tensors

Works like :func:`torch.split` but without enforcing the autograd restrictions
on inplace modification of the outputs.

.. warning::
    This function is safe to use as long as only the input, or only the outputs
    are modified inplace after calling this function. It is user's
    responsibility to ensure that is the case. If both the input and one or more
    of the outputs are modified inplace, gradients computed by autograd will be
    silently incorrect.
""")

add_docstr(torch.hsplit,
           r"""
hsplit(input, indices_or_sections) -> List of Tensors

Splits :attr:`input`, a tensor with one or more dimensions, into multiple tensors
horizontally according to :attr:`indices_or_sections`. Each split is a view of
:attr:`input`.

If :attr:`input` is one dimensional this is equivalent to calling
torch.tensor_split(input, indices_or_sections, dim=0) (the split dimension is
zero), and if :attr:`input` has two or more dimensions it's equivalent to calling
torch.tensor_split(input, indices_or_sections, dim=1) (the split dimension is 1),
except that if :attr:`indices_or_sections` is an integer it must evenly divide
the split dimension or a runtime error will be thrown.

This function is based on NumPy's :func:`numpy.hsplit`.

Args:
    input (Tensor): tensor to split.
    indices_or_sections (Tensor, int or list or tuple of ints): See argument in :func:`torch.tensor_split`.

Example::
    >>> t = torch.arange(16.0).reshape(4,4)
    >>> t
    tensor([[ 0.,  1.,  2.,  3.],
            [ 4.,  5.,  6.,  7.],
            [ 8.,  9., 10., 11.],
            [12., 13., 14., 15.]])
    >>> torch.hsplit(t, 2)
    (tensor([[ 0.,  1.],
             [ 4.,  5.],
             [ 8.,  9.],
             [12., 13.]]),
     tensor([[ 2.,  3.],
             [ 6.,  7.],
             [10., 11.],
             [14., 15.]]))
    >>> torch.hsplit(t, [3, 6])
    (tensor([[ 0.,  1.,  2.],
             [ 4.,  5.,  6.],
             [ 8.,  9., 10.],
             [12., 13., 14.]]),
     tensor([[ 3.],
             [ 7.],
             [11.],
             [15.]]),
     tensor([], size=(4, 0)))

""")

add_docstr(torch.vsplit,
           r"""
vsplit(input, indices_or_sections) -> List of Tensors

Splits :attr:`input`, a tensor with two or more dimensions, into multiple tensors
vertically according to :attr:`indices_or_sections`. Each split is a view of
:attr:`input`.

This is equivalent to calling torch.tensor_split(input, indices_or_sections, dim=0)
(the split dimension is 0), except that if :attr:`indices_or_sections` is an integer
it must evenly divide the split dimension or a runtime error will be thrown.

This function is based on NumPy's :func:`numpy.vsplit`.

Args:
    input (Tensor): tensor to split.
    indices_or_sections (Tensor, int or list or tuple of ints): See argument in :func:`torch.tensor_split`.

Example::
    >>> t = torch.arange(16.0).reshape(4,4)
    >>> t
    tensor([[ 0.,  1.,  2.,  3.],
            [ 4.,  5.,  6.,  7.],
            [ 8.,  9., 10., 11.],
            [12., 13., 14., 15.]])
    >>> torch.vsplit(t, 2)
    (tensor([[0., 1., 2., 3.],
             [4., 5., 6., 7.]]),
     tensor([[ 8.,  9., 10., 11.],
             [12., 13., 14., 15.]]))
    >>> torch.vsplit(t, [3, 6])
    (tensor([[ 0.,  1.,  2.,  3.],
             [ 4.,  5.,  6.,  7.],
             [ 8.,  9., 10., 11.]]),
     tensor([[12., 13., 14., 15.]]),
     tensor([], size=(0, 4)))

""")

add_docstr(torch.dsplit,
           r"""
dsplit(input, indices_or_sections) -> List of Tensors

Splits :attr:`input`, a tensor with three or more dimensions, into multiple tensors
depthwise according to :attr:`indices_or_sections`. Each split is a view of
:attr:`input`.

This is equivalent to calling torch.tensor_split(input, indices_or_sections, dim=2)
(the split dimension is 1), except that if :attr:`indices_or_sections` is an integer
it must evenly divide the split dimension or a runtime error will be thrown.

This function is based on NumPy's :func:`numpy.dsplit`.

Args:
    input (Tensor): tensor to split.
    indices_or_sections (Tensor, int or list or tuple of ints): See argument in :func:`torch.tensor_split`.

Example::
    >>> t = torch.arange(16.0).reshape(2, 2, 4)
    >>> t
    tensor([[[ 0.,  1.,  2.,  3.],
             [ 4.,  5.,  6.,  7.]],
            [[ 8.,  9., 10., 11.],
             [12., 13., 14., 15.]]])
    >>> torch.dsplit(t, 2)
    (tensor([[[ 0.,  1.],
            [ 4.,  5.]],
           [[ 8.,  9.],
            [12., 13.]]]),
     tensor([[[ 2.,  3.],
              [ 6.,  7.]],
             [[10., 11.],
              [14., 15.]]]))

    >>> torch.dsplit(t, [3, 6])
    (tensor([[[ 0.,  1.,  2.],
              [ 4.,  5.,  6.]],
             [[ 8.,  9., 10.],
              [12., 13., 14.]]]),
     tensor([[[ 3.],
              [ 7.]],
             [[11.],
              [15.]]]),
     tensor([], size=(2, 2, 0)))

""")

add_docstr(torch.can_cast,
           r"""
can_cast(from, to) -> bool

Determines if a type conversion is allowed under PyTorch casting rules
described in the type promotion :ref:`documentation <type-promotion-doc>`.

Args:
    from (dtype): The original :class:`torch.dtype`.
    to (dtype): The target :class:`torch.dtype`.

Example::

    >>> torch.can_cast(torch.double, torch.float)
    True
    >>> torch.can_cast(torch.float, torch.int)
    False
""")

add_docstr(torch.cat,
           r"""
cat(tensors, dim=0, *, out=None) -> Tensor

Concatenates the given sequence of :attr:`seq` tensors in the given dimension.
All tensors must either have the same shape (except in the concatenating
dimension) or be empty.

:func:`torch.cat` can be seen as an inverse operation for :func:`torch.split`
and :func:`torch.chunk`.

:func:`torch.cat` can be best understood via examples.

Args:
    tensors (sequence of Tensors): any python sequence of tensors of the same type.
        Non-empty tensors provided must have the same shape, except in the
        cat dimension.
    dim (int, optional): the dimension over which the tensors are concatenated

Keyword args:
    {out}

Example::

    >>> x = torch.randn(2, 3)
    >>> x
    tensor([[ 0.6580, -1.0969, -0.4614],
            [-0.1034, -0.5790,  0.1497]])
    >>> torch.cat((x, x, x), 0)
    tensor([[ 0.6580, -1.0969, -0.4614],
            [-0.1034, -0.5790,  0.1497],
            [ 0.6580, -1.0969, -0.4614],
            [-0.1034, -0.5790,  0.1497],
            [ 0.6580, -1.0969, -0.4614],
            [-0.1034, -0.5790,  0.1497]])
    >>> torch.cat((x, x, x), 1)
    tensor([[ 0.6580, -1.0969, -0.4614,  0.6580, -1.0969, -0.4614,  0.6580,
             -1.0969, -0.4614],
            [-0.1034, -0.5790,  0.1497, -0.1034, -0.5790,  0.1497, -0.1034,
             -0.5790,  0.1497]])
""".format(**common_args))

add_docstr(torch.ceil,
           r"""
ceil(input, *, out=None) -> Tensor

Returns a new tensor with the ceil of the elements of :attr:`input`,
the smallest integer greater than or equal to each element.

.. math::
    \text{out}_{i} = \left\lceil \text{input}_{i} \right\rceil
""" + r"""
Args:
    {input}

Keyword args:
    {out}

Example::

    >>> a = torch.randn(4)
    >>> a
    tensor([-0.6341, -1.4208, -1.0900,  0.5826])
    >>> torch.ceil(a)
    tensor([-0., -1., -1.,  1.])
""".format(**common_args))

add_docstr(torch.real,
           r"""
real(input) -> Tensor

Returns a new tensor containing real values of the :attr:`self` tensor.
The returned tensor and :attr:`self` share the same underlying storage.

.. warning::
    :func:`real` is only supported for tensors with complex dtypes.

Args:
    {input}

Example::

    >>> x=torch.randn(4, dtype=torch.cfloat)
    >>> x
    tensor([(0.3100+0.3553j), (-0.5445-0.7896j), (-1.6492-0.0633j), (-0.0638-0.8119j)])
    >>> x.real
    tensor([ 0.3100, -0.5445, -1.6492, -0.0638])

""".format(**common_args))

add_docstr(torch.imag,
           r"""
imag(input) -> Tensor

Returns a new tensor containing imaginary values of the :attr:`self` tensor.
The returned tensor and :attr:`self` share the same underlying storage.

.. warning::
    :func:`imag` is only supported for tensors with complex dtypes.

Args:
    {input}

Example::

    >>> x=torch.randn(4, dtype=torch.cfloat)
    >>> x
    tensor([(0.3100+0.3553j), (-0.5445-0.7896j), (-1.6492-0.0633j), (-0.0638-0.8119j)])
    >>> x.imag
    tensor([ 0.3553, -0.7896, -0.0633, -0.8119])

""".format(**common_args))

add_docstr(torch.view_as_real,
           r"""
view_as_real(input) -> Tensor

Returns a view of :attr:`input` as a real tensor. For an input complex tensor of
:attr:`size` :math:`m1, m2, \dots, mi`, this function returns a new
real tensor of size :math:`m1, m2, \dots, mi, 2`, where the last dimension of size 2
represents the real and imaginary components of complex numbers.

.. warning::
    :func:`view_as_real` is only supported for tensors with ``complex dtypes``.

Args:
    {input}

Example::

    >>> x=torch.randn(4, dtype=torch.cfloat)
    >>> x
    tensor([(0.4737-0.3839j), (-0.2098-0.6699j), (0.3470-0.9451j), (-0.5174-1.3136j)])
    >>> torch.view_as_real(x)
    tensor([[ 0.4737, -0.3839],
            [-0.2098, -0.6699],
            [ 0.3470, -0.9451],
            [-0.5174, -1.3136]])
""".format(**common_args))

add_docstr(torch.view_as_complex,
           r"""
view_as_complex(input) -> Tensor

Returns a view of :attr:`input` as a complex tensor. For an input complex
tensor of :attr:`size` :math:`m1, m2, \dots, mi, 2`, this function returns a
new complex tensor of :attr:`size` :math:`m1, m2, \dots, mi` where the last
dimension of the input tensor is expected to represent the real and imaginary
components of complex numbers.

.. warning::
    :func:`view_as_complex` is only supported for tensors with
    :class:`torch.dtype` ``torch.float64`` and ``torch.float32``.  The input is
    expected to have the last dimension of :attr:`size` 2. In addition, the
    tensor must have a `stride` of 1 for its last dimension. The strides of all
    other dimensions must be even numbers.

Args:
    {input}

Example::

    >>> x=torch.randn(4, 2)
    >>> x
    tensor([[ 1.6116, -0.5772],
            [-1.4606, -0.9120],
            [ 0.0786, -1.7497],
            [-0.6561, -1.6623]])
    >>> torch.view_as_complex(x)
    tensor([(1.6116-0.5772j), (-1.4606-0.9120j), (0.0786-1.7497j), (-0.6561-1.6623j)])
""".format(**common_args))

add_docstr(torch.reciprocal,
           r"""
reciprocal(input, *, out=None) -> Tensor

Returns a new tensor with the reciprocal of the elements of :attr:`input`

.. math::
    \text{out}_{i} = \frac{1}{\text{input}_{i}}

.. note::
    Unlike NumPy's reciprocal, torch.reciprocal supports integral inputs. Integral
    inputs to reciprocal are automatically :ref:`promoted <type-promotion-doc>` to
    the default scalar type.
""" + r"""
Args:
    {input}

Keyword args:
    {out}

Example::

    >>> a = torch.randn(4)
    >>> a
    tensor([-0.4595, -2.1219, -1.4314,  0.7298])
    >>> torch.reciprocal(a)
    tensor([-2.1763, -0.4713, -0.6986,  1.3702])
""".format(**common_args))

add_docstr(torch.cholesky, r"""
cholesky(input, upper=False, *, out=None) -> Tensor

Computes the Cholesky decomposition of a symmetric positive-definite
matrix :math:`A` or for batches of symmetric positive-definite matrices.

If :attr:`upper` is ``True``, the returned matrix ``U`` is upper-triangular, and
the decomposition has the form:

.. math::

  A = U^TU

If :attr:`upper` is ``False``, the returned matrix ``L`` is lower-triangular, and
the decomposition has the form:

.. math::

    A = LL^T

If :attr:`upper` is ``True``, and :math:`A` is a batch of symmetric positive-definite
matrices, then the returned tensor will be composed of upper-triangular Cholesky factors
of each of the individual matrices. Similarly, when :attr:`upper` is ``False``, the returned
tensor will be composed of lower-triangular Cholesky factors of each of the individual
matrices.

.. warning::

    :func:`torch.cholesky` is deprecated in favor of :func:`torch.linalg.cholesky`
    and will be removed in a future PyTorch release.

    ``L = torch.cholesky(A)`` should be replaced with

    .. code:: python

        L = torch.linalg.cholesky(A)

    ``U = torch.cholesky(A, upper=True)`` should be replaced with

    .. code:: python

        U = torch.linalg.cholesky(A.transpose(-2, -1).conj()).transpose(-2, -1).conj()

Args:
    input (Tensor): the input tensor :math:`A` of size :math:`(*, n, n)` where `*` is zero or more
                batch dimensions consisting of symmetric positive-definite matrices.
    upper (bool, optional): flag that indicates whether to return a
                            upper or lower triangular matrix. Default: ``False``

Keyword args:
    out (Tensor, optional): the output matrix

Example::

    >>> a = torch.randn(3, 3)
    >>> a = torch.mm(a, a.t()) # make symmetric positive-definite
    >>> l = torch.cholesky(a)
    >>> a
    tensor([[ 2.4112, -0.7486,  1.4551],
            [-0.7486,  1.3544,  0.1294],
            [ 1.4551,  0.1294,  1.6724]])
    >>> l
    tensor([[ 1.5528,  0.0000,  0.0000],
            [-0.4821,  1.0592,  0.0000],
            [ 0.9371,  0.5487,  0.7023]])
    >>> torch.mm(l, l.t())
    tensor([[ 2.4112, -0.7486,  1.4551],
            [-0.7486,  1.3544,  0.1294],
            [ 1.4551,  0.1294,  1.6724]])
    >>> a = torch.randn(3, 2, 2)
    >>> a = torch.matmul(a, a.transpose(-1, -2)) + 1e-03 # make symmetric positive-definite
    >>> l = torch.cholesky(a)
    >>> z = torch.matmul(l, l.transpose(-1, -2))
    >>> torch.max(torch.abs(z - a)) # Max non-zero
    tensor(2.3842e-07)
""")

add_docstr(torch.cholesky_solve, r"""
cholesky_solve(input, input2, upper=False, *, out=None) -> Tensor

Solves a linear system of equations with a positive semidefinite
matrix to be inverted given its Cholesky factor matrix :math:`u`.

If :attr:`upper` is ``False``, :math:`u` is and lower triangular and `c` is
returned such that:

.. math::
    c = (u u^T)^{{-1}} b

If :attr:`upper` is ``True`` or not provided, :math:`u` is upper triangular
and `c` is returned such that:

.. math::
    c = (u^T u)^{{-1}} b

`torch.cholesky_solve(b, u)` can take in 2D inputs `b, u` or inputs that are
batches of 2D matrices. If the inputs are batches, then returns
batched outputs `c`

Supports real-valued and complex-valued inputs.
For the complex-valued inputs the transpose operator above is the conjugate transpose.

Args:
    input (Tensor): input matrix :math:`b` of size :math:`(*, m, k)`,
                where :math:`*` is zero or more batch dimensions
    input2 (Tensor): input matrix :math:`u` of size :math:`(*, m, m)`,
                where :math:`*` is zero of more batch dimensions composed of
                upper or lower triangular Cholesky factor
    upper (bool, optional): whether to consider the Cholesky factor as a
                            lower or upper triangular matrix. Default: ``False``.

Keyword args:
    out (Tensor, optional): the output tensor for `c`

Example::

    >>> a = torch.randn(3, 3)
    >>> a = torch.mm(a, a.t()) # make symmetric positive definite
    >>> u = torch.cholesky(a)
    >>> a
    tensor([[ 0.7747, -1.9549,  1.3086],
            [-1.9549,  6.7546, -5.4114],
            [ 1.3086, -5.4114,  4.8733]])
    >>> b = torch.randn(3, 2)
    >>> b
    tensor([[-0.6355,  0.9891],
            [ 0.1974,  1.4706],
            [-0.4115, -0.6225]])
    >>> torch.cholesky_solve(b, u)
    tensor([[ -8.1625,  19.6097],
            [ -5.8398,  14.2387],
            [ -4.3771,  10.4173]])
    >>> torch.mm(a.inverse(), b)
    tensor([[ -8.1626,  19.6097],
            [ -5.8398,  14.2387],
            [ -4.3771,  10.4173]])
""")

add_docstr(torch.cholesky_inverse, r"""
cholesky_inverse(input, upper=False, *, out=None) -> Tensor

Computes the inverse of a symmetric positive-definite matrix :math:`A` using its
Cholesky factor :math:`u`: returns matrix ``inv``. The inverse is computed using
LAPACK routines ``dpotri`` and ``spotri`` (and the corresponding MAGMA routines).

If :attr:`upper` is ``False``, :math:`u` is lower triangular
such that the returned tensor is

.. math::
    inv = (uu^{{T}})^{{-1}}

If :attr:`upper` is ``True`` or not provided, :math:`u` is upper
triangular such that the returned tensor is

.. math::
    inv = (u^T u)^{{-1}}

Args:
    input (Tensor): the input 2-D tensor :math:`u`, a upper or lower triangular
           Cholesky factor
    upper (bool, optional): whether to return a lower (default) or upper triangular matrix

Keyword args:
    out (Tensor, optional): the output tensor for `inv`

Example::

    >>> a = torch.randn(3, 3)
    >>> a = torch.mm(a, a.t()) + 1e-05 * torch.eye(3) # make symmetric positive definite
    >>> u = torch.cholesky(a)
    >>> a
    tensor([[  0.9935,  -0.6353,   1.5806],
            [ -0.6353,   0.8769,  -1.7183],
            [  1.5806,  -1.7183,  10.6618]])
    >>> torch.cholesky_inverse(u)
    tensor([[ 1.9314,  1.2251, -0.0889],
            [ 1.2251,  2.4439,  0.2122],
            [-0.0889,  0.2122,  0.1412]])
    >>> a.inverse()
    tensor([[ 1.9314,  1.2251, -0.0889],
            [ 1.2251,  2.4439,  0.2122],
            [-0.0889,  0.2122,  0.1412]])
""")

add_docstr(torch.clone, r"""
clone(input, *, memory_format=torch.preserve_format) -> Tensor

Returns a copy of :attr:`input`.

.. note::

    This function is differentiable, so gradients will flow back from the
    result of this operation to :attr:`input`. To create a tensor without an
    autograd relationship to :attr:`input` see :meth:`~Tensor.detach`.

Args:
    {input}

Keyword args:
    {memory_format}
""".format(**common_args))

add_docstr(torch.clamp, r"""
clamp(input, min=None, max=None, *, out=None) -> Tensor

Clamps all elements in :attr:`input` into the range `[` :attr:`min`, :attr:`max` `]`.
Letting min_value and max_value be :attr:`min` and :attr:`max`, respectively, this returns:

.. math::
    y_i = \min(\max(x_i, \text{min\_value}_i), \text{max\_value}_i)

If :attr:`min` is ``None``, there is no lower bound.
Or, if :attr:`max` is ``None`` there is no upper bound.
""" + r"""

.. note::
    If :attr:`min` is greater than :attr:`max` :func:`torch.clamp(..., min, max) <torch.clamp>`
    sets all elements in :attr:`input` to the value of :attr:`max`.

Args:
    {input}
    min (Number or Tensor, optional): lower-bound of the range to be clamped to
    max (Number or Tensor, optional): upper-bound of the range to be clamped to

Keyword args:
    {out}

Example::

    >>> a = torch.randn(4)
    >>> a
    tensor([-1.7120,  0.1734, -0.0478, -0.0922])
    >>> torch.clamp(a, min=-0.5, max=0.5)
    tensor([-0.5000,  0.1734, -0.0478, -0.0922])

    >>> min = torch.linspace(-1, 1, steps=4)
    >>> torch.clamp(a, min=min)
    tensor([-1.0000,  0.1734,  0.3333,  1.0000])

""".format(**common_args))

add_docstr(torch.clip, r"""
clip(input, min=None, max=None, *, out=None) -> Tensor

Alias for :func:`torch.clamp`.
""".format(**common_args))

add_docstr(torch.column_stack,
           r"""
column_stack(tensors, *, out=None) -> Tensor

Creates a new tensor by horizontally stacking the tensors in :attr:`tensors`.

Equivalent to ``torch.hstack(tensors)``, except each zero or one dimensional tensor ``t``
in :attr:`tensors` is first reshaped into a ``(t.numel(), 1)`` column before being stacked horizontally.

Args:
    tensors (sequence of Tensors): sequence of tensors to concatenate

Keyword args:
    {out}

Example::

    >>> a = torch.tensor([1, 2, 3])
    >>> b = torch.tensor([4, 5, 6])
    >>> torch.column_stack((a, b))
    tensor([[1, 4],
        [2, 5],
        [3, 6]])
    >>> a = torch.arange(5)
    >>> b = torch.arange(10).reshape(5, 2)
    >>> torch.column_stack((a, b, b))
    tensor([[0, 0, 1, 0, 1],
            [1, 2, 3, 2, 3],
            [2, 4, 5, 4, 5],
            [3, 6, 7, 6, 7],
            [4, 8, 9, 8, 9]])

""".format(**common_args))

add_docstr(torch.complex,
           r"""
complex(real, imag, *, out=None) -> Tensor

Constructs a complex tensor with its real part equal to :attr:`real` and its
imaginary part equal to :attr:`imag`.

Args:
    real (Tensor): The real part of the complex tensor. Must be float or double.
    imag (Tensor): The imaginary part of the complex tensor. Must be same dtype
        as :attr:`real`.

Keyword args:
    out (Tensor): If the inputs are ``torch.float32``, must be
        ``torch.complex64``. If the inputs are ``torch.float64``, must be
        ``torch.complex128``.

Example::

    >>> real = torch.tensor([1, 2], dtype=torch.float32)
    >>> imag = torch.tensor([3, 4], dtype=torch.float32)
    >>> z = torch.complex(real, imag)
    >>> z
    tensor([(1.+3.j), (2.+4.j)])
    >>> z.dtype
    torch.complex64

""")

add_docstr(torch.polar,
           r"""
polar(abs, angle, *, out=None) -> Tensor

Constructs a complex tensor whose elements are Cartesian coordinates
corresponding to the polar coordinates with absolute value :attr:`abs` and angle
:attr:`angle`.

.. math::
    \text{out} = \text{abs} \cdot \cos(\text{angle}) + \text{abs} \cdot \sin(\text{angle}) \cdot j
""" + r"""
Args:
    abs (Tensor): The absolute value the complex tensor. Must be float or
        double.
    angle (Tensor): The angle of the complex tensor. Must be same dtype as
        :attr:`abs`.

Keyword args:
    out (Tensor): If the inputs are ``torch.float32``, must be
        ``torch.complex64``. If the inputs are ``torch.float64``, must be
        ``torch.complex128``.

Example::

    >>> import numpy as np
    >>> abs = torch.tensor([1, 2], dtype=torch.float64)
    >>> angle = torch.tensor([np.pi / 2, 5 * np.pi / 4], dtype=torch.float64)
    >>> z = torch.polar(abs, angle)
    >>> z
    tensor([(0.0000+1.0000j), (-1.4142-1.4142j)], dtype=torch.complex128)
""")

add_docstr(torch.conj_physical,
           r"""
conj_physical(input, *, out=None) -> Tensor

Computes the element-wise conjugate of the given :attr:`input` tensor.
If :attr:`input` has a non-complex dtype, this function just returns :attr:`input`.

.. note::
   This performs the conjugate operation regardless of the fact conjugate bit is set or not.

.. warning:: In the future, :func:`torch.conj_physical` may return a non-writeable view for an :attr:`input` of
             non-complex dtype. It's recommended that programs not modify the tensor returned by :func:`torch.conj_physical`
             when :attr:`input` is of non-complex dtype to be compatible with this change.

.. math::
    \text{out}_{i} = conj(\text{input}_{i})
""" + r"""
Args:
    {input}

Keyword args:
    {out}

Example::

    >>> torch.conj_physical(torch.tensor([-1 + 1j, -2 + 2j, 3 - 3j]))
    tensor([-1 - 1j, -2 - 2j, 3 + 3j])
""".format(**common_args))

add_docstr(torch.conj,
           r"""
conj(input) -> Tensor

Returns a view of :attr:`input` with a flipped conjugate bit. If :attr:`input` has a non-complex dtype,
this function just returns :attr:`input`.

.. note::
    :func:`torch.conj` performs a lazy conjugation, but the actual conjugated tensor can be materialized
    at any time using :func:`torch.resolve_conj`.

.. warning:: In the future, :func:`torch.conj` may return a non-writeable view for an :attr:`input` of
             non-complex dtype. It's recommended that programs not modify the tensor returned by :func:`torch.conj_physical`
             when :attr:`input` is of non-complex dtype to be compatible with this change.

Args:
    {input}

Example::

    >>> x = torch.tensor([-1 + 1j, -2 + 2j, 3 - 3j])
    >>> x.is_conj()
    False
    >>> y = torch.conj(x)
    >>> y.is_conj()
    True

""")

add_docstr(torch.resolve_conj,
           r"""
resolve_conj(input) -> Tensor

Returns a new tensor with materialized conjugation if :attr:`input`'s conjugate bit is set to `True`,
else returns :attr:`input`. The output tensor will always have its conjugate bit set to `False`.

Args:
    {input}

Example::

    >>> x = torch.tensor([-1 + 1j, -2 + 2j, 3 - 3j])
    >>> y = x.conj()
    >>> y.is_conj()
    True
    >>> z = y.resolve_conj()
    >>> z
    tensor([-1 - 1j, -2 - 2j, 3 + 3j])
    >>> z.is_conj()
    False

""")

add_docstr(torch.copysign,
           r"""
copysign(input, other, *, out=None) -> Tensor

Create a new floating-point tensor with the magnitude of :attr:`input` and the sign of :attr:`other`, elementwise.

.. math::
    \text{out}_{i} = \begin{cases}
        -|\text{input}_{i}| & \text{if} \text{other}_{i} \leq -0.0 \\
        |\text{input}_{i}| & \text{if} \text{other}_{i} \geq 0.0 \\
    \end{cases}
""" + r"""

Supports :ref:`broadcasting to a common shape <broadcasting-semantics>`,
and integer and float inputs.

Args:
    input (Tensor): magnitudes.
    other (Tensor or Number): contains value(s) whose signbit(s) are
        applied to the magnitudes in :attr:`input`.

Keyword args:
    {out}

Example::

    >>> a = torch.randn(5)
    >>> a
    tensor([-1.2557, -0.0026, -0.5387,  0.4740, -0.9244])
    >>> torch.copysign(a, 1)
    tensor([1.2557, 0.0026, 0.5387, 0.4740, 0.9244])
    >>> a = torch.randn(4, 4)
    >>> a
    tensor([[ 0.7079,  0.2778, -1.0249,  0.5719],
            [-0.0059, -0.2600, -0.4475, -1.3948],
            [ 0.3667, -0.9567, -2.5757, -0.1751],
            [ 0.2046, -0.0742,  0.2998, -0.1054]])
    >>> b = torch.randn(4)
    tensor([ 0.2373,  0.3120,  0.3190, -1.1128])
    >>> torch.copysign(a, b)
    tensor([[ 0.7079,  0.2778,  1.0249, -0.5719],
            [ 0.0059,  0.2600,  0.4475, -1.3948],
            [ 0.3667,  0.9567,  2.5757, -0.1751],
            [ 0.2046,  0.0742,  0.2998, -0.1054]])

""".format(**common_args))

add_docstr(torch.cos,
           r"""
cos(input, *, out=None) -> Tensor

Returns a new tensor with the cosine  of the elements of :attr:`input`.

.. math::
    \text{out}_{i} = \cos(\text{input}_{i})
""" + r"""
Args:
    {input}

Keyword args:
    {out}

Example::

    >>> a = torch.randn(4)
    >>> a
    tensor([ 1.4309,  1.2706, -0.8562,  0.9796])
    >>> torch.cos(a)
    tensor([ 0.1395,  0.2957,  0.6553,  0.5574])
""".format(**common_args))

add_docstr(torch.cosh,
           r"""
cosh(input, *, out=None) -> Tensor

Returns a new tensor with the hyperbolic cosine  of the elements of
:attr:`input`.

.. math::
    \text{out}_{i} = \cosh(\text{input}_{i})
""" + r"""
Args:
    {input}

Keyword args:
    {out}

Example::

    >>> a = torch.randn(4)
    >>> a
    tensor([ 0.1632,  1.1835, -0.6979, -0.7325])
    >>> torch.cosh(a)
    tensor([ 1.0133,  1.7860,  1.2536,  1.2805])

.. note::
   When :attr:`input` is on the CPU, the implementation of torch.cosh may use
   the Sleef library, which rounds very large results to infinity or negative
   infinity. See `here <https://sleef.org/purec.xhtml>`_ for details.
""".format(**common_args))

add_docstr(torch.cross,
           r"""
cross(input, other, dim=None, *, out=None) -> Tensor


Returns the cross product of vectors in dimension :attr:`dim` of :attr:`input`
and :attr:`other`.

:attr:`input` and :attr:`other` must have the same size, and the size of their
:attr:`dim` dimension should be 3.

If :attr:`dim` is not given, it defaults to the first dimension found with the
size 3. Note that this might be unexpected.

Args:
    {input}
    other (Tensor): the second input tensor
    dim  (int, optional): the dimension to take the cross-product in.

Keyword args:
    {out}

Example::

    >>> a = torch.randn(4, 3)
    >>> a
    tensor([[-0.3956,  1.1455,  1.6895],
            [-0.5849,  1.3672,  0.3599],
            [-1.1626,  0.7180, -0.0521],
            [-0.1339,  0.9902, -2.0225]])
    >>> b = torch.randn(4, 3)
    >>> b
    tensor([[-0.0257, -1.4725, -1.2251],
            [-1.1479, -0.7005, -1.9757],
            [-1.3904,  0.3726, -1.1836],
            [-0.9688, -0.7153,  0.2159]])
    >>> torch.cross(a, b, dim=1)
    tensor([[ 1.0844, -0.5281,  0.6120],
            [-2.4490, -1.5687,  1.9792],
            [-0.8304, -1.3037,  0.5650],
            [-1.2329,  1.9883,  1.0551]])
    >>> torch.cross(a, b)
    tensor([[ 1.0844, -0.5281,  0.6120],
            [-2.4490, -1.5687,  1.9792],
            [-0.8304, -1.3037,  0.5650],
            [-1.2329,  1.9883,  1.0551]])
""".format(**common_args))

add_docstr(torch.logcumsumexp,
           r"""
logcumsumexp(input, dim, *, out=None) -> Tensor
Returns the logarithm of the cumulative summation of the exponentiation of
elements of :attr:`input` in the dimension :attr:`dim`.

For summation index :math:`j` given by `dim` and other indices :math:`i`, the result is

    .. math::
        \text{{logcumsumexp}}(x)_{{ij}} = \log \sum\limits_{{j=0}}^{{i}} \exp(x_{{ij}})

Args:
    {input}
    dim  (int): the dimension to do the operation over

Keyword args:
    {out}

Example::

    >>> a = torch.randn(10)
    >>> torch.logcumsumexp(a, dim=0)
    tensor([-0.42296738, -0.04462666,  0.86278635,  0.94622083,  1.05277811,
             1.39202815,  1.83525007,  1.84492621,  2.06084887,  2.06844475]))
""".format(**reduceops_common_args))

add_docstr(torch.cummax,
           r"""
cummax(input, dim, *, out=None) -> (Tensor, LongTensor)
Returns a namedtuple ``(values, indices)`` where ``values`` is the cumulative maximum of
elements of :attr:`input` in the dimension :attr:`dim`. And ``indices`` is the index
location of each maximum value found in the dimension :attr:`dim`.

.. math::
    y_i = max(x_1, x_2, x_3, \dots, x_i)

Args:
    {input}
    dim  (int): the dimension to do the operation over

Keyword args:
    out (tuple, optional): the result tuple of two output tensors (values, indices)

Example::

    >>> a = torch.randn(10)
    >>> a
    tensor([-0.3449, -1.5447,  0.0685, -1.5104, -1.1706,  0.2259,  1.4696, -1.3284,
         1.9946, -0.8209])
    >>> torch.cummax(a, dim=0)
    torch.return_types.cummax(
        values=tensor([-0.3449, -0.3449,  0.0685,  0.0685,  0.0685,  0.2259,  1.4696,  1.4696,
         1.9946,  1.9946]),
        indices=tensor([0, 0, 2, 2, 2, 5, 6, 6, 8, 8]))
""".format(**reduceops_common_args))

add_docstr(torch.cummin,
           r"""
cummin(input, dim, *, out=None) -> (Tensor, LongTensor)
Returns a namedtuple ``(values, indices)`` where ``values`` is the cumulative minimum of
elements of :attr:`input` in the dimension :attr:`dim`. And ``indices`` is the index
location of each maximum value found in the dimension :attr:`dim`.

.. math::
    y_i = min(x_1, x_2, x_3, \dots, x_i)

Args:
    {input}
    dim  (int): the dimension to do the operation over

Keyword args:
    out (tuple, optional): the result tuple of two output tensors (values, indices)

Example::

    >>> a = torch.randn(10)
    >>> a
    tensor([-0.2284, -0.6628,  0.0975,  0.2680, -1.3298, -0.4220, -0.3885,  1.1762,
         0.9165,  1.6684])
    >>> torch.cummin(a, dim=0)
    torch.return_types.cummin(
        values=tensor([-0.2284, -0.6628, -0.6628, -0.6628, -1.3298, -1.3298, -1.3298, -1.3298,
        -1.3298, -1.3298]),
        indices=tensor([0, 1, 1, 1, 4, 4, 4, 4, 4, 4]))
""".format(**reduceops_common_args))

add_docstr(torch.cumprod,
           r"""
cumprod(input, dim, *, dtype=None, out=None) -> Tensor

Returns the cumulative product of elements of :attr:`input` in the dimension
:attr:`dim`.

For example, if :attr:`input` is a vector of size N, the result will also be
a vector of size N, with elements.

.. math::
    y_i = x_1 \times x_2\times x_3\times \dots \times x_i

Args:
    {input}
    dim  (int): the dimension to do the operation over

Keyword args:
    {dtype}
    {out}

Example::

    >>> a = torch.randn(10)
    >>> a
    tensor([ 0.6001,  0.2069, -0.1919,  0.9792,  0.6727,  1.0062,  0.4126,
            -0.2129, -0.4206,  0.1968])
    >>> torch.cumprod(a, dim=0)
    tensor([ 0.6001,  0.1241, -0.0238, -0.0233, -0.0157, -0.0158, -0.0065,
             0.0014, -0.0006, -0.0001])

    >>> a[5] = 0.0
    >>> torch.cumprod(a, dim=0)
    tensor([ 0.6001,  0.1241, -0.0238, -0.0233, -0.0157, -0.0000, -0.0000,
             0.0000, -0.0000, -0.0000])
""".format(**reduceops_common_args))

add_docstr(torch.cumsum,
           r"""
cumsum(input, dim, *, dtype=None, out=None) -> Tensor

Returns the cumulative sum of elements of :attr:`input` in the dimension
:attr:`dim`.

For example, if :attr:`input` is a vector of size N, the result will also be
a vector of size N, with elements.

.. math::
    y_i = x_1 + x_2 + x_3 + \dots + x_i

Args:
    {input}
    dim  (int): the dimension to do the operation over

Keyword args:
    {dtype}
    {out}

Example::

    >>> a = torch.randn(10)
    >>> a
    tensor([-0.8286, -0.4890,  0.5155,  0.8443,  0.1865, -0.1752, -2.0595,
             0.1850, -1.1571, -0.4243])
    >>> torch.cumsum(a, dim=0)
    tensor([-0.8286, -1.3175, -0.8020,  0.0423,  0.2289,  0.0537, -2.0058,
            -1.8209, -2.9780, -3.4022])
""".format(**reduceops_common_args))

add_docstr(torch.count_nonzero,
           r"""
count_nonzero(input, dim=None) -> Tensor

Counts the number of non-zero values in the tensor :attr:`input` along the given :attr:`dim`.
If no dim is specified then all non-zeros in the tensor are counted.

Args:
    {input}
    dim (int or tuple of ints, optional): Dim or tuple of dims along which to count non-zeros.

Example::

    >>> x = torch.zeros(3,3)
    >>> x[torch.randn(3,3) > 0.5] = 1
    >>> x
    tensor([[0., 1., 1.],
            [0., 0., 0.],
            [0., 0., 1.]])
    >>> torch.count_nonzero(x)
    tensor(3)
    >>> torch.count_nonzero(x, dim=0)
    tensor([0, 1, 2])
""".format(**reduceops_common_args))

add_docstr(torch.dequantize,
           r"""
dequantize(tensor) -> Tensor

Returns an fp32 Tensor by dequantizing a quantized Tensor

Args:
    tensor (Tensor): A quantized Tensor

.. function:: dequantize(tensors) -> sequence of Tensors

Given a list of quantized Tensors, dequantize them and return a list of fp32 Tensors

Args:
     tensors (sequence of Tensors): A list of quantized Tensors
""")

add_docstr(torch.diag,
           r"""
diag(input, diagonal=0, *, out=None) -> Tensor

- If :attr:`input` is a vector (1-D tensor), then returns a 2-D square tensor
  with the elements of :attr:`input` as the diagonal.
- If :attr:`input` is a matrix (2-D tensor), then returns a 1-D tensor with
  the diagonal elements of :attr:`input`.

The argument :attr:`diagonal` controls which diagonal to consider:

- If :attr:`diagonal` = 0, it is the main diagonal.
- If :attr:`diagonal` > 0, it is above the main diagonal.
- If :attr:`diagonal` < 0, it is below the main diagonal.

Args:
    {input}
    diagonal (int, optional): the diagonal to consider

Keyword args:
    {out}

.. seealso::

        :func:`torch.diagonal` always returns the diagonal of its input.

        :func:`torch.diagflat` always constructs a tensor with diagonal elements
        specified by the input.

Examples:

Get the square matrix where the input vector is the diagonal::

    >>> a = torch.randn(3)
    >>> a
    tensor([ 0.5950,-0.0872, 2.3298])
    >>> torch.diag(a)
    tensor([[ 0.5950, 0.0000, 0.0000],
            [ 0.0000,-0.0872, 0.0000],
            [ 0.0000, 0.0000, 2.3298]])
    >>> torch.diag(a, 1)
    tensor([[ 0.0000, 0.5950, 0.0000, 0.0000],
            [ 0.0000, 0.0000,-0.0872, 0.0000],
            [ 0.0000, 0.0000, 0.0000, 2.3298],
            [ 0.0000, 0.0000, 0.0000, 0.0000]])

Get the k-th diagonal of a given matrix::

    >>> a = torch.randn(3, 3)
    >>> a
    tensor([[-0.4264, 0.0255,-0.1064],
            [ 0.8795,-0.2429, 0.1374],
            [ 0.1029,-0.6482,-1.6300]])
    >>> torch.diag(a, 0)
    tensor([-0.4264,-0.2429,-1.6300])
    >>> torch.diag(a, 1)
    tensor([ 0.0255, 0.1374])
""".format(**common_args))

add_docstr(torch.diag_embed,
           r"""
diag_embed(input, offset=0, dim1=-2, dim2=-1) -> Tensor

Creates a tensor whose diagonals of certain 2D planes (specified by
:attr:`dim1` and :attr:`dim2`) are filled by :attr:`input`.
To facilitate creating batched diagonal matrices, the 2D planes formed by
the last two dimensions of the returned tensor are chosen by default.

The argument :attr:`offset` controls which diagonal to consider:

- If :attr:`offset` = 0, it is the main diagonal.
- If :attr:`offset` > 0, it is above the main diagonal.
- If :attr:`offset` < 0, it is below the main diagonal.

The size of the new matrix will be calculated to make the specified diagonal
of the size of the last input dimension.
Note that for :attr:`offset` other than :math:`0`, the order of :attr:`dim1`
and :attr:`dim2` matters. Exchanging them is equivalent to changing the
sign of :attr:`offset`.

Applying :meth:`torch.diagonal` to the output of this function with
the same arguments yields a matrix identical to input. However,
:meth:`torch.diagonal` has different default dimensions, so those
need to be explicitly specified.

Args:
    {input} Must be at least 1-dimensional.
    offset (int, optional): which diagonal to consider. Default: 0
        (main diagonal).
    dim1 (int, optional): first dimension with respect to which to
        take diagonal. Default: -2.
    dim2 (int, optional): second dimension with respect to which to
        take diagonal. Default: -1.

Example::

    >>> a = torch.randn(2, 3)
    >>> torch.diag_embed(a)
    tensor([[[ 1.5410,  0.0000,  0.0000],
             [ 0.0000, -0.2934,  0.0000],
             [ 0.0000,  0.0000, -2.1788]],

            [[ 0.5684,  0.0000,  0.0000],
             [ 0.0000, -1.0845,  0.0000],
             [ 0.0000,  0.0000, -1.3986]]])

    >>> torch.diag_embed(a, offset=1, dim1=0, dim2=2)
    tensor([[[ 0.0000,  1.5410,  0.0000,  0.0000],
             [ 0.0000,  0.5684,  0.0000,  0.0000]],

            [[ 0.0000,  0.0000, -0.2934,  0.0000],
             [ 0.0000,  0.0000, -1.0845,  0.0000]],

            [[ 0.0000,  0.0000,  0.0000, -2.1788],
             [ 0.0000,  0.0000,  0.0000, -1.3986]],

            [[ 0.0000,  0.0000,  0.0000,  0.0000],
             [ 0.0000,  0.0000,  0.0000,  0.0000]]])
""".format(**common_args))


add_docstr(torch.diagflat,
           r"""
diagflat(input, offset=0) -> Tensor

- If :attr:`input` is a vector (1-D tensor), then returns a 2-D square tensor
  with the elements of :attr:`input` as the diagonal.
- If :attr:`input` is a tensor with more than one dimension, then returns a
  2-D tensor with diagonal elements equal to a flattened :attr:`input`.

The argument :attr:`offset` controls which diagonal to consider:

- If :attr:`offset` = 0, it is the main diagonal.
- If :attr:`offset` > 0, it is above the main diagonal.
- If :attr:`offset` < 0, it is below the main diagonal.

Args:
    {input}
    offset (int, optional): the diagonal to consider. Default: 0 (main
        diagonal).

Examples::

    >>> a = torch.randn(3)
    >>> a
    tensor([-0.2956, -0.9068,  0.1695])
    >>> torch.diagflat(a)
    tensor([[-0.2956,  0.0000,  0.0000],
            [ 0.0000, -0.9068,  0.0000],
            [ 0.0000,  0.0000,  0.1695]])
    >>> torch.diagflat(a, 1)
    tensor([[ 0.0000, -0.2956,  0.0000,  0.0000],
            [ 0.0000,  0.0000, -0.9068,  0.0000],
            [ 0.0000,  0.0000,  0.0000,  0.1695],
            [ 0.0000,  0.0000,  0.0000,  0.0000]])

    >>> a = torch.randn(2, 2)
    >>> a
    tensor([[ 0.2094, -0.3018],
            [-0.1516,  1.9342]])
    >>> torch.diagflat(a)
    tensor([[ 0.2094,  0.0000,  0.0000,  0.0000],
            [ 0.0000, -0.3018,  0.0000,  0.0000],
            [ 0.0000,  0.0000, -0.1516,  0.0000],
            [ 0.0000,  0.0000,  0.0000,  1.9342]])
""".format(**common_args))

add_docstr(torch.diagonal,
           r"""
diagonal(input, offset=0, dim1=0, dim2=1) -> Tensor

Returns a partial view of :attr:`input` with the its diagonal elements
with respect to :attr:`dim1` and :attr:`dim2` appended as a dimension
at the end of the shape.

The argument :attr:`offset` controls which diagonal to consider:

- If :attr:`offset` = 0, it is the main diagonal.
- If :attr:`offset` > 0, it is above the main diagonal.
- If :attr:`offset` < 0, it is below the main diagonal.

Applying :meth:`torch.diag_embed` to the output of this function with
the same arguments yields a diagonal matrix with the diagonal entries
of the input. However, :meth:`torch.diag_embed` has different default
dimensions, so those need to be explicitly specified.

Args:
    {input} Must be at least 2-dimensional.
    offset (int, optional): which diagonal to consider. Default: 0
        (main diagonal).
    dim1 (int, optional): first dimension with respect to which to
        take diagonal. Default: 0.
    dim2 (int, optional): second dimension with respect to which to
        take diagonal. Default: 1.

.. note::  To take a batch diagonal, pass in dim1=-2, dim2=-1.

Examples::

    >>> a = torch.randn(3, 3)
    >>> a
    tensor([[-1.0854,  1.1431, -0.1752],
            [ 0.8536, -0.0905,  0.0360],
            [ 0.6927, -0.3735, -0.4945]])


    >>> torch.diagonal(a, 0)
    tensor([-1.0854, -0.0905, -0.4945])


    >>> torch.diagonal(a, 1)
    tensor([ 1.1431,  0.0360])


    >>> x = torch.randn(2, 5, 4, 2)
    >>> torch.diagonal(x, offset=-1, dim1=1, dim2=2)
    tensor([[[-1.2631,  0.3755, -1.5977, -1.8172],
             [-1.1065,  1.0401, -0.2235, -0.7938]],

            [[-1.7325, -0.3081,  0.6166,  0.2335],
             [ 1.0500,  0.7336, -0.3836, -1.1015]]])
""".format(**common_args))

add_docstr(torch.diff, r"""
diff(input, n=1, dim=-1, prepend=None, append=None) -> Tensor

Computes the n-th forward difference along the given dimension.

The first-order differences are given by `out[i] = input[i + 1] - input[i]`. Higher-order
differences are calculated by using :func:`torch.diff` recursively.

.. note::  Only `n = 1` is currently supported

Args:
    input (Tensor): the tensor to compute the differences on
    n (int, optional): the number of times to recursively compute the difference
    dim (int, optional): the dimension to compute the difference along.
        Default is the last dimension.
    prepend, append (Tensor, optional): values to prepend or append to
        :attr:`input` along :attr:`dim` before computing the difference.
        Their dimensions must be equivalent to that of input, and their shapes
        must match input's shape except on :attr:`dim`.

Keyword args:
    {out}

Example::

    >>> a = torch.tensor([1, 3, 2])
    >>> torch.diff(a)
    tensor([ 2, -1])
    >>> b = torch.tensor([4, 5])
    >>> torch.diff(a, append=b)
    tensor([ 2, -1,  2,  1])
    >>> c = torch.tensor([[1, 2, 3], [3, 4, 5]])
    >>> torch.diff(c, dim=0)
    tensor([[2, 2, 2]])
    >>> torch.diff(c, dim=1)
    tensor([[1, 1],
            [1, 1]])
""".format(**common_args))

add_docstr(torch.digamma, r"""
digamma(input, *, out=None) -> Tensor

Computes the logarithmic derivative of the gamma function on `input`.

.. math::
    \psi(x) = \frac{d}{dx} \ln\left(\Gamma\left(x\right)\right) = \frac{\Gamma'(x)}{\Gamma(x)}
""" + r"""
Args:
    input (Tensor): the tensor to compute the digamma function on

Keyword args:
    {out}

.. note::  This function is similar to SciPy's `scipy.special.digamma`.

.. note::  From PyTorch 1.8 onwards, the digamma function returns `-Inf` for `0`.
           Previously it returned `NaN` for `0`.

Example::

    >>> a = torch.tensor([1, 0.5])
    >>> torch.digamma(a)
    tensor([-0.5772, -1.9635])
""".format(**common_args))


add_docstr(torch.dist,
           r"""
dist(input, other, p=2) -> Tensor

Returns the p-norm of (:attr:`input` - :attr:`other`)

The shapes of :attr:`input` and :attr:`other` must be
:ref:`broadcastable <broadcasting-semantics>`.

Args:
    {input}
    other (Tensor): the Right-hand-side input tensor
    p (float, optional): the norm to be computed

Example::

    >>> x = torch.randn(4)
    >>> x
    tensor([-1.5393, -0.8675,  0.5916,  1.6321])
    >>> y = torch.randn(4)
    >>> y
    tensor([ 0.0967, -1.0511,  0.6295,  0.8360])
    >>> torch.dist(x, y, 3.5)
    tensor(1.6727)
    >>> torch.dist(x, y, 3)
    tensor(1.6973)
    >>> torch.dist(x, y, 0)
    tensor(inf)
    >>> torch.dist(x, y, 1)
    tensor(2.6537)
""".format(**common_args))

add_docstr(torch.div, r"""
div(input, other, *, rounding_mode=None, out=None) -> Tensor

Divides each element of the input ``input`` by the corresponding element of
:attr:`other`.

.. math::
    \text{{out}}_i = \frac{{\text{{input}}_i}}{{\text{{other}}_i}}

.. note::
    By default, this performs a "true" division like Python 3.
    See the :attr:`rounding_mode` argument for floor division.

Supports :ref:`broadcasting to a common shape <broadcasting-semantics>`,
:ref:`type promotion <type-promotion-doc>`, and integer, float, and complex inputs.
Always promotes integer types to the default scalar type.

Args:
    input (Tensor): the dividend
    other (Tensor or Number): the divisor

Keyword args:
    rounding_mode (str, optional): Type of rounding applied to the result:

        * None - default behavior. Performs no rounding and, if both :attr:`input` and
          :attr:`other` are integer types, promotes the inputs to the default scalar type.
          Equivalent to true division in Python (the ``/`` operator) and NumPy's ``np.true_divide``.
        * ``"trunc"`` - rounds the results of the division towards zero.
          Equivalent to C-style integer division.
        * ``"floor"`` - rounds the results of the division down.
          Equivalent to floor division in Python (the ``//`` operator) and NumPy's ``np.floor_divide``.

    {out}

Examples::

    >>> x = torch.tensor([ 0.3810,  1.2774, -0.2972, -0.3719,  0.4637])
    >>> torch.div(x, 0.5)
    tensor([ 0.7620,  2.5548, -0.5944, -0.7438,  0.9274])

    >>> a = torch.tensor([[-0.3711, -1.9353, -0.4605, -0.2917],
    ...                   [ 0.1815, -1.0111,  0.9805, -1.5923],
    ...                   [ 0.1062,  1.4581,  0.7759, -1.2344],
    ...                   [-0.1830, -0.0313,  1.1908, -1.4757]])
    >>> b = torch.tensor([ 0.8032,  0.2930, -0.8113, -0.2308])
    >>> torch.div(a, b)
    tensor([[-0.4620, -6.6051,  0.5676,  1.2639],
            [ 0.2260, -3.4509, -1.2086,  6.8990],
            [ 0.1322,  4.9764, -0.9564,  5.3484],
            [-0.2278, -0.1068, -1.4678,  6.3938]])

    >>> torch.div(a, b, rounding_mode='trunc')
    tensor([[-0., -6.,  0.,  1.],
            [ 0., -3., -1.,  6.],
            [ 0.,  4., -0.,  5.],
            [-0., -0., -1.,  6.]])

    >>> torch.div(a, b, rounding_mode='floor')
    tensor([[-1., -7.,  0.,  1.],
            [ 0., -4., -2.,  6.],
            [ 0.,  4., -1.,  5.],
            [-1., -1., -2.,  6.]])

""".format(**common_args))

add_docstr(torch.divide, r"""
divide(input, other, *, rounding_mode=None, out=None) -> Tensor

Alias for :func:`torch.div`.
""")

add_docstr(torch.dot,
           r"""
dot(input, other, *, out=None) -> Tensor

Computes the dot product of two 1D tensors.

.. note::

    Unlike NumPy's dot, torch.dot intentionally only supports computing the dot product
    of two 1D tensors with the same number of elements.

Args:
    input (Tensor): first tensor in the dot product, must be 1D.
    other (Tensor): second tensor in the dot product, must be 1D.

Keyword args:
    {out}

Example::

    >>> torch.dot(torch.tensor([2, 3]), torch.tensor([2, 1]))
    tensor(7)
""")

add_docstr(torch.vdot,
           r"""
vdot(input, other, *, out=None) -> Tensor

Computes the dot product of two 1D tensors. The vdot(a, b) function handles complex numbers
differently than dot(a, b). If the first argument is complex, the complex conjugate of the
first argument is used for the calculation of the dot product.

.. note::

    Unlike NumPy's vdot, torch.vdot intentionally only supports computing the dot product
    of two 1D tensors with the same number of elements.

Args:
    input (Tensor): first tensor in the dot product, must be 1D. Its conjugate is used if it's complex.
    other (Tensor): second tensor in the dot product, must be 1D.

Keyword args:
    {out}

Example::

    >>> torch.vdot(torch.tensor([2, 3]), torch.tensor([2, 1]))
    tensor(7)
    >>> a = torch.tensor((1 +2j, 3 - 1j))
    >>> b = torch.tensor((2 +1j, 4 - 0j))
    >>> torch.vdot(a, b)
    tensor([16.+1.j])
    >>> torch.vdot(b, a)
    tensor([16.-1.j])
""".format(**common_args))

add_docstr(torch.eig,
           r"""
eig(input, eigenvectors=False, *, out=None) -> (Tensor, Tensor)

Computes the eigenvalues and eigenvectors of a real square matrix.

.. note::
    Since eigenvalues and eigenvectors might be complex, backward pass is supported only
    if eigenvalues and eigenvectors are all real valued.

    When :attr:`input` is on CUDA, :func:`torch.eig() <torch.eig>` causes
    host-device synchronization.

.. warning::

    :func:`torch.eig` is deprecated in favor of :func:`torch.linalg.eig`
    and will be removed in a future PyTorch release.
    :func:`torch.linalg.eig` returns complex tensors of dtype `cfloat` or `cdouble`
    rather than real tensors mimicking complex tensors.

    ``L, _ = torch.eig(A)`` should be replaced with

    .. code :: python

        L_complex = torch.linalg.eigvals(A)

    ``L, V = torch.eig(A, eigenvectors=True)`` should be replaced with

    .. code :: python

        L_complex, V_complex = torch.linalg.eig(A)

Args:
    input (Tensor): the square matrix of shape :math:`(n \times n)` for which the eigenvalues and eigenvectors
        will be computed
    eigenvectors (bool): ``True`` to compute both eigenvalues and eigenvectors;
        otherwise, only eigenvalues will be computed

Keyword args:
    out (tuple, optional): the output tensors

Returns:
    (Tensor, Tensor): A namedtuple (eigenvalues, eigenvectors) containing

        - **eigenvalues** (*Tensor*): Shape :math:`(n \times 2)`. Each row is an eigenvalue of ``input``,
          where the first element is the real part and the second element is the imaginary part.
          The eigenvalues are not necessarily ordered.
        - **eigenvectors** (*Tensor*): If ``eigenvectors=False``, it's an empty tensor.
          Otherwise, this tensor of shape :math:`(n \times n)` can be used to compute normalized (unit length)
          eigenvectors of corresponding eigenvalues as follows.
          If the corresponding `eigenvalues[j]` is a real number, column `eigenvectors[:, j]` is the eigenvector
          corresponding to `eigenvalues[j]`.
          If the corresponding `eigenvalues[j]` and `eigenvalues[j + 1]` form a complex conjugate pair, then the
          true eigenvectors can be computed as
          :math:`\text{true eigenvector}[j] = eigenvectors[:, j] + i \times eigenvectors[:, j + 1]`,
          :math:`\text{true eigenvector}[j + 1] = eigenvectors[:, j] - i \times eigenvectors[:, j + 1]`.

Example::

    Trivial example with a diagonal matrix. By default, only eigenvalues are computed:

    >>> a = torch.diag(torch.tensor([1, 2, 3], dtype=torch.double))
    >>> e, v = torch.eig(a)
    >>> e
    tensor([[1., 0.],
            [2., 0.],
            [3., 0.]], dtype=torch.float64)
    >>> v
    tensor([], dtype=torch.float64)

    Compute also the eigenvectors:

    >>> e, v = torch.eig(a, eigenvectors=True)
    >>> e
    tensor([[1., 0.],
            [2., 0.],
            [3., 0.]], dtype=torch.float64)
    >>> v
    tensor([[1., 0., 0.],
            [0., 1., 0.],
            [0., 0., 1.]], dtype=torch.float64)

""")

add_docstr(torch.eq, r"""
eq(input, other, *, out=None) -> Tensor

Computes element-wise equality

The second argument can be a number or a tensor whose shape is
:ref:`broadcastable <broadcasting-semantics>` with the first argument.

Args:
    input (Tensor): the tensor to compare
    other (Tensor or float): the tensor or value to compare

Keyword args:
    {out}

Returns:
    A boolean tensor that is True where :attr:`input` is equal to :attr:`other` and False elsewhere

Example::

    >>> torch.eq(torch.tensor([[1, 2], [3, 4]]), torch.tensor([[1, 1], [4, 4]]))
    tensor([[ True, False],
            [False, True]])
""".format(**common_args))

add_docstr(torch.equal,
           r"""
equal(input, other) -> bool

``True`` if two tensors have the same size and elements, ``False`` otherwise.

Example::

    >>> torch.equal(torch.tensor([1, 2]), torch.tensor([1, 2]))
    True
""")

add_docstr(torch.erf,
           r"""
erf(input, *, out=None) -> Tensor

Alias for :func:`torch.special.erf`.
""")

add_docstr(torch.erfc,
           r"""
erfc(input, *, out=None) -> Tensor

Alias for :func:`torch.special.erfc`.
""")

add_docstr(torch.erfinv,
           r"""
erfinv(input, *, out=None) -> Tensor

Alias for :func:`torch.special.erfinv`.
""")

add_docstr(torch.exp,
           r"""
exp(input, *, out=None) -> Tensor

Returns a new tensor with the exponential of the elements
of the input tensor :attr:`input`.

.. math::
    y_{i} = e^{x_{i}}
""" + r"""
Args:
    {input}

Keyword args:
    {out}

Example::

    >>> torch.exp(torch.tensor([0, math.log(2.)]))
    tensor([ 1.,  2.])
""".format(**common_args))

add_docstr(torch.exp2,
           r"""
exp2(input, *, out=None) -> Tensor

Alias for :func:`torch.special.exp2`.
""")

add_docstr(torch.expm1,
           r"""
expm1(input, *, out=None) -> Tensor

Alias for :func:`torch.special.expm1`.
""")

add_docstr(torch.eye,
           r"""
eye(n, m=None, *, out=None, dtype=None, layout=torch.strided, device=None, requires_grad=False) -> Tensor

Returns a 2-D tensor with ones on the diagonal and zeros elsewhere.

Args:
    n (int): the number of rows
    m (int, optional): the number of columns with default being :attr:`n`

Keyword arguments:
    {out}
    {dtype}
    {layout}
    {device}
    {requires_grad}

Returns:
    Tensor: A 2-D tensor with ones on the diagonal and zeros elsewhere

Example::

    >>> torch.eye(3)
    tensor([[ 1.,  0.,  0.],
            [ 0.,  1.,  0.],
            [ 0.,  0.,  1.]])
""".format(**factory_common_args))

add_docstr(torch.floor,
           r"""
floor(input, *, out=None) -> Tensor

Returns a new tensor with the floor of the elements of :attr:`input`,
the largest integer less than or equal to each element.

.. math::
    \text{out}_{i} = \left\lfloor \text{input}_{i} \right\rfloor
""" + r"""
Args:
    {input}

Keyword args:
    {out}

Example::

    >>> a = torch.randn(4)
    >>> a
    tensor([-0.8166,  1.5308, -0.2530, -0.2091])
    >>> torch.floor(a)
    tensor([-1.,  1., -1., -1.])
""".format(**common_args))

add_docstr(torch.floor_divide, r"""
floor_divide(input, other, *, out=None) -> Tensor

.. warning::

    :func:`torch.floor_divide` is deprecated and will be removed in a future PyTorch
    release. Its name is a misnomer because it actually rounds the quotient
    towards zero instead of taking its floor. To keep the current behavior use
    :func:`torch.div` with ``rounding_mode='trunc'``. To actually perform floor
    division, use :func:`torch.div` with ``rounding_mode='floor'``.

Computes :attr:`input` divided by :attr:`other`, elementwise, and rounds each
quotient towards zero. Equivalently, it truncates the quotient(s):

.. math::
    \text{{out}}_i = \text{trunc} \left( \frac{{\text{{input}}_i}}{{\text{{other}}_i}} \right)

""" + r"""

Supports broadcasting to a common shape, type promotion, and integer and float inputs.

Args:
    input (Tensor or Number): the dividend
    other (Tensor or Number): the divisor

Keyword args:
    {out}

Example::

    >>> a = torch.tensor([4.0, 3.0])
    >>> b = torch.tensor([2.0, 2.0])
    >>> torch.floor_divide(a, b)
    tensor([2.0, 1.0])
    >>> torch.floor_divide(a, 1.4)
    tensor([2.0, 2.0])
""".format(**common_args))

add_docstr(torch.fmod,
           r"""
fmod(input, other, *, out=None) -> Tensor

Applies C++'s `std::fmod <https://en.cppreference.com/w/cpp/numeric/math/fmod>`_
for floating point tensors, and the modulus operation for integer tensors. The result
has the same sign as the dividend :attr:`input` and its absolute value
is less than that of :attr:`other`.

Supports :ref:`broadcasting to a common shape <broadcasting-semantics>`,
:ref:`type promotion <type-promotion-doc>`, and integer and float inputs.

.. note::

    When the divisor is zero, returns ``NaN`` for floating point dtypes
    on both CPU and GPU; raises ``RuntimeError`` for integer division by
    zero on CPU; Integer division by zero on GPU may return any value.

.. note::

   Complex inputs are not supported. In some cases, it is not mathematically
   possible to satisfy the definition of a modulo operation with complex numbers.

Args:
    input (Tensor): the dividend
    other (Tensor or Scalar): the divisor

Keyword args:
    {out}

Example::

    >>> torch.fmod(torch.tensor([-3., -2, -1, 1, 2, 3]), 2)
    tensor([-1., -0., -1.,  1.,  0.,  1.])
    >>> torch.fmod(torch.tensor([1, 2, 3, 4, 5]), -1.5)
    tensor([1.0000, 0.5000, 0.0000, 1.0000, 0.5000])

.. seealso::

    :func:`torch.remainder` which is similar to :func:`torch.fmod` except that if the sign
    of the modulus is different than the sign of the divisor :attr:`other` then the divisor
    is added to the modulus.
""".format(**common_args))

add_docstr(torch.frac,
           r"""
frac(input, *, out=None) -> Tensor

Computes the fractional portion of each element in :attr:`input`.

.. math::
    \text{out}_{i} = \text{input}_{i} - \left\lfloor |\text{input}_{i}| \right\rfloor * \operatorname{sgn}(\text{input}_{i})

Example::

    >>> torch.frac(torch.tensor([1, 2.5, -3.2]))
    tensor([ 0.0000,  0.5000, -0.2000])
""")

add_docstr(torch.frexp,
           r"""
frexp(input, *, out=None) -> (Tensor mantissa, Tensor exponent)

Decomposes :attr:`input` into mantissa and exponent tensors
such that :math:`\text{input} = \text{mantissa} \times 2^{\text{exponent}}`.

The range of mantissa is the open interval (-1, 1).

Supports float inputs.

Args:
    input (Tensor): the input tensor


Keyword args:
    out (tuple, optional): the output tensors

Example::

    >>> x = torch.arange(9.)
    >>> mantissa, exponent = torch.frexp(x)
    >>> mantissa
    tensor([0.0000, 0.5000, 0.5000, 0.7500, 0.5000, 0.6250, 0.7500, 0.8750, 0.5000])
    >>> exponent
    tensor([0, 1, 2, 2, 3, 3, 3, 3, 4], dtype=torch.int32)
    >>> torch.ldexp(mantissa, exponent)
    tensor([0., 1., 2., 3., 4., 5., 6., 7., 8.])
""")

add_docstr(torch.from_numpy,
           r"""
from_numpy(ndarray) -> Tensor

Creates a :class:`Tensor` from a :class:`numpy.ndarray`.

The returned tensor and :attr:`ndarray` share the same memory. Modifications to
the tensor will be reflected in the :attr:`ndarray` and vice versa. The returned
tensor is not resizable.

It currently accepts :attr:`ndarray` with dtypes of ``numpy.float64``,
``numpy.float32``, ``numpy.float16``, ``numpy.complex64``, ``numpy.complex128``,
``numpy.int64``, ``numpy.int32``, ``numpy.int16``, ``numpy.int8``, ``numpy.uint8``,
and ``numpy.bool``.

Example::

    >>> a = numpy.array([1, 2, 3])
    >>> t = torch.from_numpy(a)
    >>> t
    tensor([ 1,  2,  3])
    >>> t[0] = -1
    >>> a
    array([-1,  2,  3])
""")

add_docstr(torch.flatten,
           r"""
flatten(input, start_dim=0, end_dim=-1) -> Tensor

Flattens :attr:`input` by reshaping it into a one-dimensional tensor. If :attr:`start_dim` or :attr:`end_dim`
are passed, only dimensions starting with :attr:`start_dim` and ending with :attr:`end_dim` are flattened.
The order of elements in :attr:`input` is unchanged.

Unlike NumPy's flatten, which always copies input's data, this function may return the original object, a view,
or copy. If no dimensions are flattened, then the original object :attr:`input` is returned. Otherwise, if input can
be viewed as the flattened shape, then that view is returned. Finally, only if the input cannot be viewed as the
flattened shape is input's data copied. See :meth:`torch.Tensor.view` for details on when a view will be returned.

.. note::
    Flattening a zero-dimensional tensor will return a one-dimensional view.

Args:
    {input}
    start_dim (int): the first dim to flatten
    end_dim (int): the last dim to flatten

Example::

    >>> t = torch.tensor([[[1, 2],
    ...                    [3, 4]],
    ...                   [[5, 6],
    ...                    [7, 8]]])
    >>> torch.flatten(t)
    tensor([1, 2, 3, 4, 5, 6, 7, 8])
    >>> torch.flatten(t, start_dim=1)
    tensor([[1, 2, 3, 4],
            [5, 6, 7, 8]])
""".format(**common_args))

add_docstr(torch.gather,
           r"""
gather(input, dim, index, *, sparse_grad=False, out=None) -> Tensor

Gathers values along an axis specified by `dim`.

For a 3-D tensor the output is specified by::

    out[i][j][k] = input[index[i][j][k]][j][k]  # if dim == 0
    out[i][j][k] = input[i][index[i][j][k]][k]  # if dim == 1
    out[i][j][k] = input[i][j][index[i][j][k]]  # if dim == 2

:attr:`input` and :attr:`index` must have the same number of dimensions.
It is also required that ``index.size(d) <= input.size(d)`` for all
dimensions ``d != dim``.  :attr:`out` will have the same shape as :attr:`index`.
Note that ``input`` and ``index`` do not broadcast against each other.

Args:
    input (Tensor): the source tensor
    dim (int): the axis along which to index
    index (LongTensor): the indices of elements to gather

Keyword arguments:
    sparse_grad (bool, optional): If ``True``, gradient w.r.t. :attr:`input` will be a sparse tensor.
    out (Tensor, optional): the destination tensor

Example::

    >>> t = torch.tensor([[1, 2], [3, 4]])
    >>> torch.gather(t, 1, torch.tensor([[0, 0], [1, 0]]))
    tensor([[ 1,  1],
            [ 4,  3]])
""")


add_docstr(torch.gcd,
           r"""
gcd(input, other, *, out=None) -> Tensor

Computes the element-wise greatest common divisor (GCD) of :attr:`input` and :attr:`other`.

Both :attr:`input` and :attr:`other` must have integer types.

.. note::
    This defines :math:`gcd(0, 0) = 0`.

Args:
    {input}
    other (Tensor): the second input tensor

Keyword arguments:
    {out}

Example::

    >>> a = torch.tensor([5, 10, 15])
    >>> b = torch.tensor([3, 4, 5])
    >>> torch.gcd(a, b)
    tensor([1, 2, 5])
    >>> c = torch.tensor([3])
    >>> torch.gcd(a, c)
    tensor([1, 1, 3])
""".format(**common_args))

add_docstr(torch.ge, r"""
ge(input, other, *, out=None) -> Tensor

Computes :math:`\text{input} \geq \text{other}` element-wise.
""" + r"""

The second argument can be a number or a tensor whose shape is
:ref:`broadcastable <broadcasting-semantics>` with the first argument.

Args:
    input (Tensor): the tensor to compare
    other (Tensor or float): the tensor or value to compare

Keyword args:
    {out}

Returns:
    A boolean tensor that is True where :attr:`input` is greater than or equal to :attr:`other` and False elsewhere

Example::

    >>> torch.ge(torch.tensor([[1, 2], [3, 4]]), torch.tensor([[1, 1], [4, 4]]))
    tensor([[True, True], [False, True]])
""".format(**common_args))

add_docstr(torch.greater_equal, r"""
greater_equal(input, other, *, out=None) -> Tensor

Alias for :func:`torch.ge`.
""")

add_docstr(torch.gradient,
           r"""
gradient(input, *, spacing=None, dim=None, edge_order=1) -> List of Tensors

This function is analogous to NumPy's gradient function.

Args:
    {input}

Keyword args:
    spacing (scalar, list of scalar, list of Tensor, optional): implicitly or explicitly represents
    the coordinates the function is evaluated at
    dim (int, list of int, optional): the dimension or dimensions to approximate the gradient over.
    edge_order (int, optional): unsupported (must be equal to its default value which is 1.)

Example:

    >>> t = torch.tensor([1, 2, 4, 7, 11, 16], dtype=torch.float)
    >>> torch.gradient(t)
    tensor([1. , 1.5, 2.5, 3.5, 4.5, 5. ])
    >>> coords = torch.tensor([0., 1., 1.5, 3.5, 4., 6.], dtype=torch.float)
    >>> torch.gradient(t, spacing=(coords,))
    tensor([1. ,  3. ,  3.5,  6.7,  6.9,  2.5])

""")

add_docstr(torch.geqrf,
           r"""
geqrf(input, *, out=None) -> (Tensor, Tensor)

This is a low-level function for calling LAPACK's geqrf directly. This function
returns a namedtuple (a, tau) as defined in `LAPACK documentation for geqrf`_ .

Computes a QR decomposition of :attr:`input`.
Both `Q` and `R` matrices are stored in the same output tensor `a`.
The elements of `R` are stored on and above the diagonal.
Elementary reflectors (or Householder vectors) implicitly defining matrix `Q`
are stored below the diagonal.
The results of this function can be used together with :func:`torch.linalg.householder_product`
to obtain the `Q` matrix or
with :func:`torch.ormqr`, which uses an implicit representation of the `Q` matrix,
for an efficient matrix-matrix multiplication.

See `LAPACK documentation for geqrf`_ for further details.

.. note::
    See also :func:`torch.linalg.qr`, which computes Q and R matrices, and :func:`torch.linalg.lstsq`
    with the ``driver="gels"`` option for a function that can solve matrix equations using a QR decomposition.

Args:
    input (Tensor): the input matrix

Keyword args:
    out (tuple, optional): the output tuple of (Tensor, Tensor). Ignored if `None`. Default: `None`.

.. _LAPACK documentation for geqrf:
    http://www.netlib.org/lapack/explore-html/df/dc5/group__variants_g_ecomputational_ga3766ea903391b5cf9008132f7440ec7b.html

""")

add_docstr(torch.inner, r"""
inner(input, other, *, out=None) -> Tensor

Computes the dot product for 1D tensors. For higher dimensions, sums the product
of elements from :attr:`input` and :attr:`other` along their last dimension.

.. note::

    If either :attr:`input` or :attr:`other` is a scalar, the result is equivalent
    to `torch.mul(input, other)`.

    If both :attr:`input` and :attr:`other` are non-scalars, the size of their last
    dimension must match and the result is equivalent to `torch.tensordot(input,
    other, dims=([-1], [-1]))`

Args:
    input (Tensor): First input tensor
    other (Tensor): Second input tensor

Keyword args:
    out (Tensor, optional): Optional output tensor to write result into. The output
                            shape is `input.shape[:-1] + other.shape[:-1]`.

Example::

    # Dot product
    >>> torch.inner(torch.tensor([1, 2, 3]), torch.tensor([0, 2, 1]))
    tensor(7)

    # Multidimensional input tensors
    >>> a = torch.randn(2, 3)
    >>> a
    tensor([[0.8173, 1.0874, 1.1784],
            [0.3279, 0.1234, 2.7894]])
    >>> b = torch.randn(2, 4, 3)
    >>> b
    tensor([[[-0.4682, -0.7159,  0.1506],
            [ 0.4034, -0.3657,  1.0387],
            [ 0.9892, -0.6684,  0.1774],
            [ 0.9482,  1.3261,  0.3917]],

            [[ 0.4537,  0.7493,  1.1724],
            [ 0.2291,  0.5749, -0.2267],
            [-0.7920,  0.3607, -0.3701],
            [ 1.3666, -0.5850, -1.7242]]])
    >>> torch.inner(a, b)
    tensor([[[-0.9837,  1.1560,  0.2907,  2.6785],
            [ 2.5671,  0.5452, -0.6912, -1.5509]],

            [[ 0.1782,  2.9843,  0.7366,  1.5672],
            [ 3.5115, -0.4864, -1.2476, -4.4337]]])

    # Scalar input
    >>> torch.inner(a, torch.tensor(2))
    tensor([[1.6347, 2.1748, 2.3567],
            [0.6558, 0.2469, 5.5787]])
""")

add_docstr(torch.outer, r"""
outer(input, vec2, *, out=None) -> Tensor

Outer product of :attr:`input` and :attr:`vec2`.
If :attr:`input` is a vector of size :math:`n` and :attr:`vec2` is a vector of
size :math:`m`, then :attr:`out` must be a matrix of size :math:`(n \times m)`.

.. note:: This function does not :ref:`broadcast <broadcasting-semantics>`.

Args:
    input (Tensor): 1-D input vector
    vec2 (Tensor): 1-D input vector

Keyword args:
    out (Tensor, optional): optional output matrix

Example::

    >>> v1 = torch.arange(1., 5.)
    >>> v2 = torch.arange(1., 4.)
    >>> torch.outer(v1, v2)
    tensor([[  1.,   2.,   3.],
            [  2.,   4.,   6.],
            [  3.,   6.,   9.],
            [  4.,   8.,  12.]])
""")

add_docstr(torch.ger,
           r"""
ger(input, vec2, *, out=None) -> Tensor

Alias of :func:`torch.outer`.

.. warning::
    This function is deprecated and will be removed in a future PyTorch release.
    Use :func:`torch.outer` instead.
""")

add_docstr(torch.solve,
           r"""
torch.solve(input, A, *, out=None) -> (Tensor, Tensor)

This function returns the solution to the system of linear
equations represented by :math:`AX = B` and the LU factorization of
A, in order as a namedtuple `solution, LU`.

`LU` contains `L` and `U` factors for LU factorization of `A`.

`torch.solve(B, A)` can take in 2D inputs `B, A` or inputs that are
batches of 2D matrices. If the inputs are batches, then returns
batched outputs `solution, LU`.

Supports real-valued and complex-valued inputs.

.. warning::

    :func:`torch.solve` is deprecated in favor of :func:`torch.linalg.solve`
    and will be removed in a future PyTorch release.
    :func:`torch.linalg.solve` has its arguments reversed and does not return the
    LU factorization of the input. To get the LU factorization see :func:`torch.lu`,
    which may be used with :func:`torch.lu_solve` and :func:`torch.lu_unpack`.

    ``X = torch.solve(B, A).solution`` should be replaced with

    .. code:: python

        X = torch.linalg.solve(A, B)

.. note::

    Irrespective of the original strides, the returned matrices
    `solution` and `LU` will be transposed, i.e. with strides like
    `B.contiguous().transpose(-1, -2).stride()` and
    `A.contiguous().transpose(-1, -2).stride()` respectively.

Args:
    input (Tensor): input matrix :math:`B` of size :math:`(*, m, k)` , where :math:`*`
                is zero or more batch dimensions.
    A (Tensor): input square matrix of size :math:`(*, m, m)`, where
                :math:`*` is zero or more batch dimensions.

Keyword args:
    out ((Tensor, Tensor), optional): optional output tuple.

Example::

    >>> A = torch.tensor([[6.80, -2.11,  5.66,  5.97,  8.23],
    ...                   [-6.05, -3.30,  5.36, -4.44,  1.08],
    ...                   [-0.45,  2.58, -2.70,  0.27,  9.04],
    ...                   [8.32,  2.71,  4.35,  -7.17,  2.14],
    ...                   [-9.67, -5.14, -7.26,  6.08, -6.87]]).t()
    >>> B = torch.tensor([[4.02,  6.19, -8.22, -7.57, -3.03],
    ...                   [-1.56,  4.00, -8.67,  1.75,  2.86],
    ...                   [9.81, -4.09, -4.57, -8.61,  8.99]]).t()
    >>> X, LU = torch.solve(B, A)
    >>> torch.dist(B, torch.mm(A, X))
    tensor(1.00000e-06 *
           7.0977)

    >>> # Batched solver example
    >>> A = torch.randn(2, 3, 1, 4, 4)
    >>> B = torch.randn(2, 3, 1, 4, 6)
    >>> X, LU = torch.solve(B, A)
    >>> torch.dist(B, A.matmul(X))
    tensor(1.00000e-06 *
       3.6386)

""")

add_docstr(torch.get_default_dtype,
           r"""
get_default_dtype() -> torch.dtype

Get the current default floating point :class:`torch.dtype`.

Example::

    >>> torch.get_default_dtype()  # initial default for floating point is torch.float32
    torch.float32
    >>> torch.set_default_dtype(torch.float64)
    >>> torch.get_default_dtype()  # default is now changed to torch.float64
    torch.float64
    >>> torch.set_default_tensor_type(torch.FloatTensor)  # setting tensor type also affects this
    >>> torch.get_default_dtype()  # changed to torch.float32, the dtype for torch.FloatTensor
    torch.float32

""")

add_docstr(torch.get_num_threads,
           r"""
get_num_threads() -> int

Returns the number of threads used for parallelizing CPU operations
""")

add_docstr(torch.get_num_interop_threads,
           r"""
get_num_interop_threads() -> int

Returns the number of threads used for inter-op parallelism on CPU
(e.g. in JIT interpreter)
""")

add_docstr(torch.gt, r"""
gt(input, other, *, out=None) -> Tensor

Computes :math:`\text{input} > \text{other}` element-wise.
""" + r"""

The second argument can be a number or a tensor whose shape is
:ref:`broadcastable <broadcasting-semantics>` with the first argument.

Args:
    input (Tensor): the tensor to compare
    other (Tensor or float): the tensor or value to compare

Keyword args:
    {out}

Returns:
    A boolean tensor that is True where :attr:`input` is greater than :attr:`other` and False elsewhere

Example::

    >>> torch.gt(torch.tensor([[1, 2], [3, 4]]), torch.tensor([[1, 1], [4, 4]]))
    tensor([[False, True], [False, False]])
""".format(**common_args))

add_docstr(torch.greater, r"""
greater(input, other, *, out=None) -> Tensor

Alias for :func:`torch.gt`.
""")

add_docstr(torch.histc,
           r"""
histc(input, bins=100, min=0, max=0, *, out=None) -> Tensor

Computes the histogram of a tensor.

The elements are sorted into equal width bins between :attr:`min` and
:attr:`max`. If :attr:`min` and :attr:`max` are both zero, the minimum and
maximum values of the data are used.

Elements lower than min and higher than max are ignored.

Args:
    {input}
    bins (int): number of histogram bins
    min (int): lower end of the range (inclusive)
    max (int): upper end of the range (inclusive)

Keyword args:
    {out}

Returns:
    Tensor: Histogram represented as a tensor

Example::

    >>> torch.histc(torch.tensor([1., 2, 1]), bins=4, min=0, max=3)
    tensor([ 0.,  2.,  1.,  0.])
""".format(**common_args))

add_docstr(torch.hypot,
           r"""
hypot(input, other, *, out=None) -> Tensor

Given the legs of a right triangle, return its hypotenuse.

.. math::
    \text{out}_{i} = \sqrt{\text{input}_{i}^{2} + \text{other}_{i}^{2}}

The shapes of ``input`` and ``other`` must be
:ref:`broadcastable <broadcasting-semantics>`.
""" + r"""
Args:
    input (Tensor): the first input tensor
    other (Tensor): the second input tensor

Keyword args:
    {out}

Example::

    >>> a = torch.hypot(torch.tensor([4.0]), torch.tensor([3.0, 4.0, 5.0]))
    tensor([5.0000, 5.6569, 6.4031])

""".format(**common_args))

add_docstr(torch.i0,
           r"""
i0(input, *, out=None) -> Tensor

Alias for :func:`torch.special.i0`.
""")

add_docstr(torch.igamma,
           r"""
igamma(input, other, *, out=None) -> Tensor

Computes the regularized lower incomplete gamma function:

.. math::
    \text{out}_{i} = \frac{1}{\Gamma(\text{input}_i)} \int_0^{\text{other}_i} t^{\text{input}_i-1} e^{-t} dt

where both :math:`\text{input}_i` and :math:`\text{other}_i` are weakly positive
and at least one is strictly positive.
If both are zero or either is negative then :math:`\text{out}_i=\text{nan}`.
:math:`\Gamma(\cdot)` in the equation above is the gamma function,

.. math::
    \Gamma(\text{input}_i) = \int_0^\infty t^{(\text{input}_i-1)} e^{-t} dt.

See :func:`torch.igammac` and :func:`torch.lgamma` for related functions.

Supports :ref:`broadcasting to a common shape <broadcasting-semantics>`
and float inputs.

.. note::
    The backward pass with respect to :attr:`input` is not yet supported.
    Please open an issue on PyTorch's Github to request it.

""" + r"""
Args:
    input (Tensor): the first non-negative input tensor
    other (Tensor): the second non-negative input tensor

Keyword args:
    {out}

Example::

    >>> a1 = torch.tensor([4.0])
    >>> a2 = torch.tensor([3.0, 4.0, 5.0])
    >>> a = torch.igammac(a1, a2)
    tensor([0.3528, 0.5665, 0.7350])
    tensor([0.3528, 0.5665, 0.7350])
    >>> b = torch.igamma(a1, a2) + torch.igammac(a1, a2)
    tensor([1., 1., 1.])

""".format(**common_args))

add_docstr(torch.igammac,
           r"""
igammac(input, other, *, out=None) -> Tensor

Computes the regularized upper incomplete gamma function:

.. math::
    \text{out}_{i} = \frac{1}{\Gamma(\text{input}_i)} \int_{\text{other}_i}^{\infty} t^{\text{input}_i-1} e^{-t} dt

where both :math:`\text{input}_i` and :math:`\text{other}_i` are weakly positive
and at least one is strictly positive.
If both are zero or either is negative then :math:`\text{out}_i=\text{nan}`.
:math:`\Gamma(\cdot)` in the equation above is the gamma function,

.. math::
    \Gamma(\text{input}_i) = \int_0^\infty t^{(\text{input}_i-1)} e^{-t} dt.

See :func:`torch.igamma` and :func:`torch.lgamma` for related functions.

Supports :ref:`broadcasting to a common shape <broadcasting-semantics>`
and float inputs.

.. note::
    The backward pass with respect to :attr:`input` is not yet supported.
    Please open an issue on PyTorch's Github to request it.

""" + r"""
Args:
    input (Tensor): the first non-negative input tensor
    other (Tensor): the second non-negative input tensor

Keyword args:
    {out}

Example::

    >>> a1 = torch.tensor([4.0])
    >>> a2 = torch.tensor([3.0, 4.0, 5.0])
    >>> a = torch.igammac(a1, a2)
    tensor([0.6472, 0.4335, 0.2650])
    >>> b = torch.igamma(a1, a2) + torch.igammac(a1, a2)
    tensor([1., 1., 1.])

""".format(**common_args))

add_docstr(torch.index_select,
           r"""
index_select(input, dim, index, *, out=None) -> Tensor

Returns a new tensor which indexes the :attr:`input` tensor along dimension
:attr:`dim` using the entries in :attr:`index` which is a `LongTensor`.

The returned tensor has the same number of dimensions as the original tensor
(:attr:`input`).  The :attr:`dim`\ th dimension has the same size as the length
of :attr:`index`; other dimensions have the same size as in the original tensor.

.. note:: The returned tensor does **not** use the same storage as the original
          tensor.  If :attr:`out` has a different shape than expected, we
          silently change it to the correct shape, reallocating the underlying
          storage if necessary.

Args:
    {input}
    dim (int): the dimension in which we index
    index (IntTensor or LongTensor): the 1-D tensor containing the indices to index

Keyword args:
    {out}

Example::

    >>> x = torch.randn(3, 4)
    >>> x
    tensor([[ 0.1427,  0.0231, -0.5414, -1.0009],
            [-0.4664,  0.2647, -0.1228, -1.1068],
            [-1.1734, -0.6571,  0.7230, -0.6004]])
    >>> indices = torch.tensor([0, 2])
    >>> torch.index_select(x, 0, indices)
    tensor([[ 0.1427,  0.0231, -0.5414, -1.0009],
            [-1.1734, -0.6571,  0.7230, -0.6004]])
    >>> torch.index_select(x, 1, indices)
    tensor([[ 0.1427, -0.5414],
            [-0.4664, -0.1228],
            [-1.1734,  0.7230]])
""".format(**common_args))

add_docstr(torch.inverse, r"""
inverse(input, *, out=None) -> Tensor

Alias for :func:`torch.linalg.inv`
""".format(**common_args))

add_docstr(torch.isinf, r"""
isinf(input) -> Tensor

Tests if each element of :attr:`input` is infinite
(positive or negative infinity) or not.

.. note::
    Complex values are infinite when their real or imaginary part is
    infinite.

Args:
    {input}

Returns:
    A boolean tensor that is True where :attr:`input` is infinite and False elsewhere

Example::

    >>> torch.isinf(torch.tensor([1, float('inf'), 2, float('-inf'), float('nan')]))
    tensor([False,  True,  False,  True,  False])
""")

add_docstr(torch.isposinf,
           r"""
isposinf(input, *, out=None) -> Tensor
Tests if each element of :attr:`input` is positive infinity or not.

Args:
  {input}

Keyword args:
  {out}

Example::

    >>> a = torch.tensor([-float('inf'), float('inf'), 1.2])
    >>> torch.isposinf(a)
    tensor([False,  True, False])
""".format(**common_args))

add_docstr(torch.isneginf,
           r"""
isneginf(input, *, out=None) -> Tensor
Tests if each element of :attr:`input` is negative infinity or not.

Args:
  {input}

Keyword args:
  {out}

Example::

    >>> a = torch.tensor([-float('inf'), float('inf'), 1.2])
    >>> torch.isneginf(a)
    tensor([ True, False, False])
""".format(**common_args))

add_docstr(torch.isclose, r"""
isclose(input, other, rtol=1e-05, atol=1e-08, equal_nan=False) -> Tensor

Returns a new tensor with boolean elements representing if each element of
:attr:`input` is "close" to the corresponding element of :attr:`other`.
Closeness is defined as:

.. math::
    \lvert \text{input} - \text{other} \rvert \leq \texttt{atol} + \texttt{rtol} \times \lvert \text{other} \rvert
""" + r"""

where :attr:`input` and :attr:`other` are finite. Where :attr:`input`
and/or :attr:`other` are nonfinite they are close if and only if
they are equal, with NaNs being considered equal to each other when
:attr:`equal_nan` is True.

Args:
    input (Tensor): first tensor to compare
    other (Tensor): second tensor to compare
    atol (float, optional): absolute tolerance. Default: 1e-08
    rtol (float, optional): relative tolerance. Default: 1e-05
    equal_nan (bool, optional): if ``True``, then two ``NaN`` s will be considered equal. Default: ``False``

Examples::

    >>> torch.isclose(torch.tensor((1., 2, 3)), torch.tensor((1 + 1e-10, 3, 4)))
    tensor([ True, False, False])
    >>> torch.isclose(torch.tensor((float('inf'), 4)), torch.tensor((float('inf'), 6)), rtol=.5)
    tensor([True, True])
""")

add_docstr(torch.isfinite, r"""
isfinite(input) -> Tensor

Returns a new tensor with boolean elements representing if each element is `finite` or not.

Real values are finite when they are not NaN, negative infinity, or infinity.
Complex values are finite when both their real and imaginary parts are finite.

Args:
    {input}

Returns:
    A boolean tensor that is True where :attr:`input` is finite and False elsewhere

Example::

    >>> torch.isfinite(torch.tensor([1, float('inf'), 2, float('-inf'), float('nan')]))
    tensor([True,  False,  True,  False,  False])
""".format(**common_args))

add_docstr(torch.isnan, r"""
isnan(input) -> Tensor

Returns a new tensor with boolean elements representing if each element of :attr:`input`
is NaN or not. Complex values are considered NaN when either their real
and/or imaginary part is NaN.

Arguments:
    {input}

Returns:
    A boolean tensor that is True where :attr:`input` is NaN and False elsewhere

Example::

    >>> torch.isnan(torch.tensor([1, float('nan'), 2]))
    tensor([False, True, False])
""".format(**common_args))

add_docstr(torch.isreal, r"""
isreal(input) -> Tensor

Returns a new tensor with boolean elements representing if each element of :attr:`input` is real-valued or not.
All real-valued types are considered real. Complex values are considered real when their imaginary part is 0.

Arguments:
    {input}

Returns:
    A boolean tensor that is True where :attr:`input` is real and False elsewhere

Example::

    >>> torch.isreal(torch.tensor([1, 1+1j, 2+0j]))
    tensor([True, False, True])
""".format(**common_args))

add_docstr(torch.is_floating_point, r"""
is_floating_point(input) -> (bool)

Returns True if the data type of :attr:`input` is a floating point data type i.e.,
one of ``torch.float64``, ``torch.float32``, ``torch.float16``, and ``torch.bfloat16``.

Args:
    {input}
""".format(**common_args))

add_docstr(torch.is_complex, r"""
is_complex(input) -> (bool)

Returns True if the data type of :attr:`input` is a complex data type i.e.,
one of ``torch.complex64``, and ``torch.complex128``.

Args:
    {input}
""".format(**common_args))

add_docstr(torch.is_grad_enabled, r"""
is_grad_enabled() -> (bool)

Returns True if grad mode is currently enabled.
""".format(**common_args))

add_docstr(torch.is_inference_mode_enabled, r"""
is_inference_mode_enabled() -> (bool)

Returns True if inference mode is currently enabled.
""".format(**common_args))

add_docstr(torch.is_inference, r"""
is_inference(input) -> (bool)

Returns True if :attr:`input` is an inference tensor.

A non-view tensor is an inference tensor if and only if it was
allocated during inference mode. A view tensor is an inference
tensor if and only if the tensor it is a view of is an inference tensor.

For details on inference mode please see
`Inference Mode <https://pytorch.org/cppdocs/notes/inference_mode.html>`_.

Args:
    {input}
""".format(**common_args))

add_docstr(torch.is_conj, r"""
is_conj(input) -> (bool)

Returns True if the :attr:`input` is a conjugated tensor, i.e. its conjugate bit is set to `True`.

Args:
    {input}
""".format(**common_args))

add_docstr(torch.is_nonzero, r"""
is_nonzero(input) -> (bool)

Returns True if the :attr:`input` is a single element tensor which is not equal to zero
after type conversions.
i.e. not equal to ``torch.tensor([0.])`` or ``torch.tensor([0])`` or
``torch.tensor([False])``.
Throws a ``RuntimeError`` if ``torch.numel() != 1`` (even in case
of sparse tensors).

Args:
    {input}

Examples::

    >>> torch.is_nonzero(torch.tensor([0.]))
    False
    >>> torch.is_nonzero(torch.tensor([1.5]))
    True
    >>> torch.is_nonzero(torch.tensor([False]))
    False
    >>> torch.is_nonzero(torch.tensor([3]))
    True
    >>> torch.is_nonzero(torch.tensor([1, 3, 5]))
    Traceback (most recent call last):
    ...
    RuntimeError: bool value of Tensor with more than one value is ambiguous
    >>> torch.is_nonzero(torch.tensor([]))
    Traceback (most recent call last):
    ...
    RuntimeError: bool value of Tensor with no values is ambiguous
""".format(**common_args))

add_docstr(torch.kron,
           r"""
kron(input, other, *, out=None) -> Tensor

Computes the Kronecker product, denoted by :math:`\otimes`, of :attr:`input` and :attr:`other`.

If :attr:`input` is a :math:`(a_0 \times a_1 \times \dots \times a_n)` tensor and :attr:`other` is a
:math:`(b_0 \times b_1 \times \dots \times b_n)` tensor, the result will be a
:math:`(a_0*b_0 \times a_1*b_1 \times \dots \times a_n*b_n)` tensor with the following entries:

.. math::
    (\text{input} \otimes \text{other})_{k_0, k_1, \dots, k_n} =
        \text{input}_{i_0, i_1, \dots, i_n} * \text{other}_{j_0, j_1, \dots, j_n},

where :math:`k_t = i_t * b_t + j_t` for :math:`0 \leq t \leq n`.
If one tensor has fewer dimensions than the other it is unsqueezed until it has the same number of dimensions.

Supports real-valued and complex-valued inputs.

.. note::
    This function generalizes the typical definition of the Kronecker product for two matrices to two tensors,
    as described above. When :attr:`input` is a :math:`(m \times n)` matrix and :attr:`other` is a
    :math:`(p \times q)` matrix, the result will be a :math:`(p*m \times q*n)` block matrix:

    .. math::
        \mathbf{A} \otimes \mathbf{B}=\begin{bmatrix}
        a_{11} \mathbf{B} & \cdots & a_{1 n} \mathbf{B} \\
        \vdots & \ddots & \vdots \\
        a_{m 1} \mathbf{B} & \cdots & a_{m n} \mathbf{B} \end{bmatrix}

    where :attr:`input` is :math:`\mathbf{A}` and :attr:`other` is :math:`\mathbf{B}`.

Arguments:
    input (Tensor)
    other (Tensor)

Keyword args:
    out (Tensor, optional): The output tensor. Ignored if ``None``. Default: ``None``

Examples::

    >>> mat1 = torch.eye(2)
    >>> mat2 = torch.ones(2, 2)
    >>> torch.kron(mat1, mat2)
    tensor([[1., 1., 0., 0.],
            [1., 1., 0., 0.],
            [0., 0., 1., 1.],
            [0., 0., 1., 1.]])

    >>> mat1 = torch.eye(2)
    >>> mat2 = torch.arange(1, 5).reshape(2, 2)
    >>> torch.kron(mat1, mat2)
    tensor([[1., 2., 0., 0.],
            [3., 4., 0., 0.],
            [0., 0., 1., 2.],
            [0., 0., 3., 4.]])
""")

add_docstr(torch.kthvalue,
           r"""
kthvalue(input, k, dim=None, keepdim=False, *, out=None) -> (Tensor, LongTensor)

Returns a namedtuple ``(values, indices)`` where ``values`` is the :attr:`k` th
smallest element of each row of the :attr:`input` tensor in the given dimension
:attr:`dim`. And ``indices`` is the index location of each element found.

If :attr:`dim` is not given, the last dimension of the `input` is chosen.

If :attr:`keepdim` is ``True``, both the :attr:`values` and :attr:`indices` tensors
are the same size as :attr:`input`, except in the dimension :attr:`dim` where
they are of size 1. Otherwise, :attr:`dim` is squeezed
(see :func:`torch.squeeze`), resulting in both the :attr:`values` and
:attr:`indices` tensors having 1 fewer dimension than the :attr:`input` tensor.

.. note::
    When :attr:`input` is a CUDA tensor and there are multiple valid
    :attr:`k` th values, this function may nondeterministically return
    :attr:`indices` for any of them.

Args:
    {input}
    k (int): k for the k-th smallest element
    dim (int, optional): the dimension to find the kth value along
    {keepdim}

Keyword args:
    out (tuple, optional): the output tuple of (Tensor, LongTensor)
                           can be optionally given to be used as output buffers

Example::

    >>> x = torch.arange(1., 6.)
    >>> x
    tensor([ 1.,  2.,  3.,  4.,  5.])
    >>> torch.kthvalue(x, 4)
    torch.return_types.kthvalue(values=tensor(4.), indices=tensor(3))

    >>> x=torch.arange(1.,7.).resize_(2,3)
    >>> x
    tensor([[ 1.,  2.,  3.],
            [ 4.,  5.,  6.]])
    >>> torch.kthvalue(x, 2, 0, True)
    torch.return_types.kthvalue(values=tensor([[4., 5., 6.]]), indices=tensor([[1, 1, 1]]))
""".format(**single_dim_common))

add_docstr(torch.lcm,
           r"""
lcm(input, other, *, out=None) -> Tensor

Computes the element-wise least common multiple (LCM) of :attr:`input` and :attr:`other`.

Both :attr:`input` and :attr:`other` must have integer types.

.. note::
    This defines :math:`lcm(0, 0) = 0` and :math:`lcm(0, a) = 0`.

Args:
    {input}
    other (Tensor): the second input tensor

Keyword arguments:
    {out}

Example::

    >>> a = torch.tensor([5, 10, 15])
    >>> b = torch.tensor([3, 4, 5])
    >>> torch.lcm(a, b)
    tensor([15, 20, 15])
    >>> c = torch.tensor([3])
    >>> torch.lcm(a, c)
    tensor([15, 30, 15])
""".format(**common_args))

add_docstr(torch.ldexp, r"""
ldexp(input, other, *, out=None) -> Tensor

Multiplies :attr:`input` by 2**:attr:`other`.

.. math::
    \text{{out}}_i = \text{{input}}_i * 2^\text{{other}}_i
""" + r"""

Typically this function is used to construct floating point numbers by multiplying
mantissas in :attr:`input` with integral powers of two created from the exponents
in :attr:'other'.

Args:
    {input}
    other (Tensor): a tensor of exponents, typically integers.

Keyword args:
    {out}

Example::

    >>> torch.ldexp(torch.tensor([1.]), torch.tensor([1]))
    tensor([2.])
    >>> torch.ldexp(torch.tensor([1.0]), torch.tensor([1, 2, 3, 4]))
    tensor([ 2.,  4.,  8., 16.])


""".format(**common_args))

add_docstr(torch.le, r"""
le(input, other, *, out=None) -> Tensor

Computes :math:`\text{input} \leq \text{other}` element-wise.
""" + r"""

The second argument can be a number or a tensor whose shape is
:ref:`broadcastable <broadcasting-semantics>` with the first argument.

Args:
    input (Tensor): the tensor to compare
    other (Tensor or Scalar): the tensor or value to compare

Keyword args:
    {out}

Returns:
    A boolean tensor that is True where :attr:`input` is less than or equal to
    :attr:`other` and False elsewhere

Example::

    >>> torch.le(torch.tensor([[1, 2], [3, 4]]), torch.tensor([[1, 1], [4, 4]]))
    tensor([[True, False], [True, True]])
""".format(**common_args))

add_docstr(torch.less_equal, r"""
less_equal(input, other, *, out=None) -> Tensor

Alias for :func:`torch.le`.
""")

add_docstr(torch.lerp,
           r"""
lerp(input, end, weight, *, out=None)

Does a linear interpolation of two tensors :attr:`start` (given by :attr:`input`) and :attr:`end` based
on a scalar or tensor :attr:`weight` and returns the resulting :attr:`out` tensor.

.. math::
    \text{out}_i = \text{start}_i + \text{weight}_i \times (\text{end}_i - \text{start}_i)
""" + r"""
The shapes of :attr:`start` and :attr:`end` must be
:ref:`broadcastable <broadcasting-semantics>`. If :attr:`weight` is a tensor, then
the shapes of :attr:`weight`, :attr:`start`, and :attr:`end` must be :ref:`broadcastable <broadcasting-semantics>`.

Args:
    input (Tensor): the tensor with the starting points
    end (Tensor): the tensor with the ending points
    weight (float or tensor): the weight for the interpolation formula

Keyword args:
    {out}

Example::

    >>> start = torch.arange(1., 5.)
    >>> end = torch.empty(4).fill_(10)
    >>> start
    tensor([ 1.,  2.,  3.,  4.])
    >>> end
    tensor([ 10.,  10.,  10.,  10.])
    >>> torch.lerp(start, end, 0.5)
    tensor([ 5.5000,  6.0000,  6.5000,  7.0000])
    >>> torch.lerp(start, end, torch.full_like(start, 0.5))
    tensor([ 5.5000,  6.0000,  6.5000,  7.0000])
""".format(**common_args))

add_docstr(torch.lgamma,
           r"""
lgamma(input, *, out=None) -> Tensor

Computes the natural logarithm of the absolute value of the gamma function on :attr:`input`.

.. math::
    \text{out}_{i} = \ln \Gamma(|\text{input}_{i}|)
""" + """
Args:
    {input}

Keyword args:
    {out}

Example::

    >>> a = torch.arange(0.5, 2, 0.5)
    >>> torch.lgamma(a)
    tensor([ 0.5724,  0.0000, -0.1208])
""".format(**common_args))

add_docstr(torch.linspace, r"""
linspace(start, end, steps, *, out=None, dtype=None, layout=torch.strided, device=None, requires_grad=False) -> Tensor

Creates a one-dimensional tensor of size :attr:`steps` whose values are evenly
spaced from :attr:`start` to :attr:`end`, inclusive. That is, the value are:

.. math::
    (\text{start},
    \text{start} + \frac{\text{end} - \text{start}}{\text{steps} - 1},
    \ldots,
    \text{start} + (\text{steps} - 2) * \frac{\text{end} - \text{start}}{\text{steps} - 1},
    \text{end})
""" + """

.. warning::
    Not providing a value for :attr:`steps` is deprecated. For backwards
    compatibility, not providing a value for :attr:`steps` will create a tensor
    with 100 elements. Note that this behavior is not reflected in the
    documented function signature and should not be relied on. In a future
    PyTorch release, failing to provide a value for :attr:`steps` will throw a
    runtime error.

Args:
    start (float): the starting value for the set of points
    end (float): the ending value for the set of points
    steps (int): size of the constructed tensor

Keyword arguments:
    {out}
    dtype (torch.dtype, optional): the data type to perform the computation in.
        Default: if None, uses the global default dtype (see torch.get_default_dtype())
        when both :attr:`start` and :attr:`end` are real,
        and corresponding complex dtype when either is complex.
    {layout}
    {device}
    {requires_grad}


Example::

    >>> torch.linspace(3, 10, steps=5)
    tensor([  3.0000,   4.7500,   6.5000,   8.2500,  10.0000])
    >>> torch.linspace(-10, 10, steps=5)
    tensor([-10.,  -5.,   0.,   5.,  10.])
    >>> torch.linspace(start=-10, end=10, steps=5)
    tensor([-10.,  -5.,   0.,   5.,  10.])
    >>> torch.linspace(start=-10, end=10, steps=1)
    tensor([-10.])
""".format(**factory_common_args))

add_docstr(torch.log,
           r"""
log(input, *, out=None) -> Tensor

Returns a new tensor with the natural logarithm of the elements
of :attr:`input`.

.. math::
    y_{i} = \log_{e} (x_{i})
""" + r"""

Args:
    {input}

Keyword args:
    {out}

Example::

    >>> a = torch.randn(5)
    >>> a
    tensor([-0.7168, -0.5471, -0.8933, -1.4428, -0.1190])
    >>> torch.log(a)
    tensor([ nan,  nan,  nan,  nan,  nan])
""".format(**common_args))

add_docstr(torch.log10,
           r"""
log10(input, *, out=None) -> Tensor

Returns a new tensor with the logarithm to the base 10 of the elements
of :attr:`input`.

.. math::
    y_{i} = \log_{10} (x_{i})
""" + r"""

Args:
    {input}

Keyword args:
    {out}

Example::

    >>> a = torch.rand(5)
    >>> a
    tensor([ 0.5224,  0.9354,  0.7257,  0.1301,  0.2251])


    >>> torch.log10(a)
    tensor([-0.2820, -0.0290, -0.1392, -0.8857, -0.6476])

""".format(**common_args))

add_docstr(torch.log1p,
           r"""
log1p(input, *, out=None) -> Tensor

Returns a new tensor with the natural logarithm of (1 + :attr:`input`).

.. math::
    y_i = \log_{e} (x_i + 1)
""" + r"""
.. note:: This function is more accurate than :func:`torch.log` for small
          values of :attr:`input`

Args:
    {input}

Keyword args:
    {out}

Example::

    >>> a = torch.randn(5)
    >>> a
    tensor([-1.0090, -0.9923,  1.0249, -0.5372,  0.2492])
    >>> torch.log1p(a)
    tensor([    nan, -4.8653,  0.7055, -0.7705,  0.2225])
""".format(**common_args))

add_docstr(torch.log2,
           r"""
log2(input, *, out=None) -> Tensor

Returns a new tensor with the logarithm to the base 2 of the elements
of :attr:`input`.

.. math::
    y_{i} = \log_{2} (x_{i})
""" + r"""

Args:
    {input}

Keyword args:
    {out}

Example::

    >>> a = torch.rand(5)
    >>> a
    tensor([ 0.8419,  0.8003,  0.9971,  0.5287,  0.0490])


    >>> torch.log2(a)
    tensor([-0.2483, -0.3213, -0.0042, -0.9196, -4.3504])

""".format(**common_args))

add_docstr(torch.logaddexp,
           r"""
logaddexp(input, other, *, out=None) -> Tensor

Logarithm of the sum of exponentiations of the inputs.

Calculates pointwise :math:`\log\left(e^x + e^y\right)`. This function is useful
in statistics where the calculated probabilities of events may be so small as to
exceed the range of normal floating point numbers. In such cases the logarithm
of the calculated probability is stored. This function allows adding
probabilities stored in such a fashion.

This op should be disambiguated with :func:`torch.logsumexp` which performs a
reduction on a single tensor.

Args:
    {input}
    other (Tensor): the second input tensor

Keyword arguments:
    {out}

Example::

    >>> torch.logaddexp(torch.tensor([-1.0]), torch.tensor([-1.0, -2, -3]))
    tensor([-0.3069, -0.6867, -0.8731])
    >>> torch.logaddexp(torch.tensor([-100.0, -200, -300]), torch.tensor([-1.0, -2, -3]))
    tensor([-1., -2., -3.])
    >>> torch.logaddexp(torch.tensor([1.0, 2000, 30000]), torch.tensor([-1.0, -2, -3]))
    tensor([1.1269e+00, 2.0000e+03, 3.0000e+04])
""".format(**common_args))

add_docstr(torch.logaddexp2,
           r"""
logaddexp2(input, other, *, out=None) -> Tensor

Logarithm of the sum of exponentiations of the inputs in base-2.

Calculates pointwise :math:`\log_2\left(2^x + 2^y\right)`. See
:func:`torch.logaddexp` for more details.

Args:
    {input}
    other (Tensor): the second input tensor

Keyword arguments:
    {out}
""".format(**common_args))

add_docstr(torch.xlogy,
           r"""
xlogy(input, other, *, out=None) -> Tensor

Computes ``input * log(other)`` with the following cases.

.. math::
    \text{out}_{i} = \begin{cases}
        \text{NaN} & \text{if } \text{other}_{i} = \text{NaN} \\
        0 & \text{if } \text{input}_{i} = 0.0 \\
        \text{input}_{i} * \log{(\text{other}_{i})} & \text{otherwise}
    \end{cases}

Similar to SciPy's `scipy.special.xlogy`.

""" + r"""

Args:
    input (Number or Tensor) : Multiplier
    other (Number or Tensor) : Argument

.. note:: At least one of :attr:`input` or :attr:`other` must be a tensor.

Keyword args:
    {out}

Example::

    >>> x = torch.zeros(5,)
    >>> y = torch.tensor([-1, 0, 1, float('inf'), float('nan')])
    >>> torch.xlogy(x, y)
    tensor([0., 0., 0., 0., nan])
    >>> x = torch.tensor([1, 2, 3])
    >>> y = torch.tensor([3, 2, 1])
    >>> torch.xlogy(x, y)
    tensor([1.0986, 1.3863, 0.0000])
    >>> torch.xlogy(x, 4)
    tensor([1.3863, 2.7726, 4.1589])
    >>> torch.xlogy(2, y)
    tensor([2.1972, 1.3863, 0.0000])
""".format(**common_args))

add_docstr(torch.logical_and,
           r"""
logical_and(input, other, *, out=None) -> Tensor

Computes the element-wise logical AND of the given input tensors. Zeros are treated as ``False`` and nonzeros are
treated as ``True``.

Args:
    {input}
    other (Tensor): the tensor to compute AND with

Keyword args:
    {out}

Example::

    >>> torch.logical_and(torch.tensor([True, False, True]), torch.tensor([True, False, False]))
    tensor([ True, False, False])
    >>> a = torch.tensor([0, 1, 10, 0], dtype=torch.int8)
    >>> b = torch.tensor([4, 0, 1, 0], dtype=torch.int8)
    >>> torch.logical_and(a, b)
    tensor([False, False,  True, False])
    >>> torch.logical_and(a.double(), b.double())
    tensor([False, False,  True, False])
    >>> torch.logical_and(a.double(), b)
    tensor([False, False,  True, False])
    >>> torch.logical_and(a, b, out=torch.empty(4, dtype=torch.bool))
    tensor([False, False,  True, False])
""".format(**common_args))

add_docstr(torch.logical_not,
           r"""
logical_not(input, *, out=None) -> Tensor

Computes the element-wise logical NOT of the given input tensor. If not specified, the output tensor will have the bool
dtype. If the input tensor is not a bool tensor, zeros are treated as ``False`` and non-zeros are treated as ``True``.

Args:
    {input}

Keyword args:
    {out}

Example::

    >>> torch.logical_not(torch.tensor([True, False]))
    tensor([False,  True])
    >>> torch.logical_not(torch.tensor([0, 1, -10], dtype=torch.int8))
    tensor([ True, False, False])
    >>> torch.logical_not(torch.tensor([0., 1.5, -10.], dtype=torch.double))
    tensor([ True, False, False])
    >>> torch.logical_not(torch.tensor([0., 1., -10.], dtype=torch.double), out=torch.empty(3, dtype=torch.int16))
    tensor([1, 0, 0], dtype=torch.int16)
""".format(**common_args))

add_docstr(torch.logical_or,
           r"""
logical_or(input, other, *, out=None) -> Tensor

Computes the element-wise logical OR of the given input tensors. Zeros are treated as ``False`` and nonzeros are
treated as ``True``.

Args:
    {input}
    other (Tensor): the tensor to compute OR with

Keyword args:
    {out}

Example::

    >>> torch.logical_or(torch.tensor([True, False, True]), torch.tensor([True, False, False]))
    tensor([ True, False,  True])
    >>> a = torch.tensor([0, 1, 10, 0], dtype=torch.int8)
    >>> b = torch.tensor([4, 0, 1, 0], dtype=torch.int8)
    >>> torch.logical_or(a, b)
    tensor([ True,  True,  True, False])
    >>> torch.logical_or(a.double(), b.double())
    tensor([ True,  True,  True, False])
    >>> torch.logical_or(a.double(), b)
    tensor([ True,  True,  True, False])
    >>> torch.logical_or(a, b, out=torch.empty(4, dtype=torch.bool))
    tensor([ True,  True,  True, False])
""".format(**common_args))

add_docstr(torch.logical_xor,
           r"""
logical_xor(input, other, *, out=None) -> Tensor

Computes the element-wise logical XOR of the given input tensors. Zeros are treated as ``False`` and nonzeros are
treated as ``True``.

Args:
    {input}
    other (Tensor): the tensor to compute XOR with

Keyword args:
    {out}

Example::

    >>> torch.logical_xor(torch.tensor([True, False, True]), torch.tensor([True, False, False]))
    tensor([False, False,  True])
    >>> a = torch.tensor([0, 1, 10, 0], dtype=torch.int8)
    >>> b = torch.tensor([4, 0, 1, 0], dtype=torch.int8)
    >>> torch.logical_xor(a, b)
    tensor([ True,  True, False, False])
    >>> torch.logical_xor(a.double(), b.double())
    tensor([ True,  True, False, False])
    >>> torch.logical_xor(a.double(), b)
    tensor([ True,  True, False, False])
    >>> torch.logical_xor(a, b, out=torch.empty(4, dtype=torch.bool))
    tensor([ True,  True, False, False])
""".format(**common_args))

add_docstr(torch.logspace, """
logspace(start, end, steps, base=10.0, *, \
         out=None, dtype=None, layout=torch.strided, device=None, requires_grad=False) -> Tensor
""" + r"""

Creates a one-dimensional tensor of size :attr:`steps` whose values are evenly
spaced from :math:`{{\text{{base}}}}^{{\text{{start}}}}` to
:math:`{{\text{{base}}}}^{{\text{{end}}}}`, inclusive, on a logarithmic scale
with base :attr:`base`. That is, the values are:

.. math::
    (\text{base}^{\text{start}},
    \text{base}^{(\text{start} + \frac{\text{end} - \text{start}}{ \text{steps} - 1})},
    \ldots,
    \text{base}^{(\text{start} + (\text{steps} - 2) * \frac{\text{end} - \text{start}}{ \text{steps} - 1})},
    \text{base}^{\text{end}})
""" + """

.. warning::
    Not providing a value for :attr:`steps` is deprecated. For backwards
    compatibility, not providing a value for :attr:`steps` will create a tensor
    with 100 elements. Note that this behavior is not reflected in the
    documented function signature and should not be relied on. In a future
    PyTorch release, failing to provide a value for :attr:`steps` will throw a
    runtime error.

Args:
    start (float): the starting value for the set of points
    end (float): the ending value for the set of points
    steps (int): size of the constructed tensor
    base (float, optional): base of the logarithm function. Default: ``10.0``.

Keyword arguments:
    {out}
    dtype (torch.dtype, optional): the data type to perform the computation in.
        Default: if None, uses the global default dtype (see torch.get_default_dtype())
        when both :attr:`start` and :attr:`end` are real,
        and corresponding complex dtype when either is complex.
    {layout}
    {device}
    {requires_grad}

Example::

    >>> torch.logspace(start=-10, end=10, steps=5)
    tensor([ 1.0000e-10,  1.0000e-05,  1.0000e+00,  1.0000e+05,  1.0000e+10])
    >>> torch.logspace(start=0.1, end=1.0, steps=5)
    tensor([  1.2589,   2.1135,   3.5481,   5.9566,  10.0000])
    >>> torch.logspace(start=0.1, end=1.0, steps=1)
    tensor([1.2589])
    >>> torch.logspace(start=2, end=2, steps=1, base=2)
    tensor([4.0])
""".format(**factory_common_args))

add_docstr(torch.logsumexp,
           r"""
logsumexp(input, dim, keepdim=False, *, out=None)

Returns the log of summed exponentials of each row of the :attr:`input`
tensor in the given dimension :attr:`dim`. The computation is numerically
stabilized.

For summation index :math:`j` given by `dim` and other indices :math:`i`, the result is

    .. math::
        \text{{logsumexp}}(x)_{{i}} = \log \sum_j \exp(x_{{ij}})

{keepdim_details}

Args:
    {input}
    {dim}
    {keepdim}

Keyword args:
    {out}


Example::

    >>> a = torch.randn(3, 3)
    >>> torch.logsumexp(a, 1)
    tensor([ 0.8442,  1.4322,  0.8711])
""".format(**multi_dim_common))

add_docstr(torch.lstsq,
           r"""
lstsq(input, A, *, out=None) -> (Tensor, Tensor)

Computes the solution to the least squares and least norm problems for a full
rank matrix :math:`A` of size :math:`(m \times n)` and a matrix :math:`B` of
size :math:`(m \times k)`.

If :math:`m \geq n`, :func:`lstsq` solves the least-squares problem:

.. math::

   \begin{array}{ll}
   \min_X & \|AX-B\|_2.
   \end{array}

If :math:`m < n`, :func:`lstsq` solves the least-norm problem:

.. math::

   \begin{array}{llll}
   \min_X & \|X\|_2 & \text{subject to} & AX = B.
   \end{array}

Returned tensor :math:`X` has shape :math:`(\max(m, n) \times k)`. The first :math:`n`
rows of :math:`X` contains the solution. If :math:`m \geq n`, the residual sum of squares
for the solution in each column is given by the sum of squares of elements in the
remaining :math:`m - n` rows of that column.

.. warning::

    :func:`torch.lstsq` is deprecated in favor of :func:`torch.linalg.lstsq`
    and will be removed in a future PyTorch release. :func:`torch.linalg.lstsq`
    has reversed arguments and does not return the QR decomposition in the returned tuple,
    (it returns other information about the problem).
    The returned `solution` in :func:`torch.lstsq` stores the residuals of the solution in the
    last `m - n` columns in the case `m > n`. In :func:`torch.linalg.lstsq`, the residuals
    are in the field 'residuals' of the returned named tuple.

    Unpacking the solution as``X = torch.lstsq(B, A).solution[:A.size(1)]`` should be replaced with

    .. code:: python

        X = torch.linalg.lstsq(A, B).solution

.. note::
    The case when :math:`m < n` is not supported on the GPU.

Args:
    input (Tensor): the matrix :math:`B`
    A (Tensor): the :math:`m` by :math:`n` matrix :math:`A`

Keyword args:
    out (tuple, optional): the optional destination tensor

Returns:
    (Tensor, Tensor): A namedtuple (solution, QR) containing:

        - **solution** (*Tensor*): the least squares solution
        - **QR** (*Tensor*): the details of the QR factorization

.. note::

    The returned matrices will always be transposed, irrespective of the strides
    of the input matrices. That is, they will have stride `(1, m)` instead of
    `(m, 1)`.

Example::

    >>> A = torch.tensor([[1., 1, 1],
    ...                   [2, 3, 4],
    ...                   [3, 5, 2],
    ...                   [4, 2, 5],
    ...                   [5, 4, 3]])
    >>> B = torch.tensor([[-10., -3],
    ...                   [ 12, 14],
    ...                   [ 14, 12],
    ...                   [ 16, 16],
    ...                   [ 18, 16]])
    >>> X, _ = torch.lstsq(B, A)
    >>> X
    tensor([[  2.0000,   1.0000],
            [  1.0000,   1.0000],
            [  1.0000,   2.0000],
            [ 10.9635,   4.8501],
            [  8.9332,   5.2418]])
""")

add_docstr(torch.lt, r"""
lt(input, other, *, out=None) -> Tensor

Computes :math:`\text{input} < \text{other}` element-wise.
""" + r"""

The second argument can be a number or a tensor whose shape is
:ref:`broadcastable <broadcasting-semantics>` with the first argument.

Args:
    input (Tensor): the tensor to compare
    other (Tensor or float): the tensor or value to compare

Keyword args:
    {out}

Returns:
    A boolean tensor that is True where :attr:`input` is less than :attr:`other` and False elsewhere

Example::

    >>> torch.lt(torch.tensor([[1, 2], [3, 4]]), torch.tensor([[1, 1], [4, 4]]))
    tensor([[False, False], [True, False]])
""".format(**common_args))

add_docstr(torch.lu_unpack, r"""
lu_unpack(LU_data, LU_pivots, unpack_data=True, unpack_pivots=True, *, out=None) -> (Tensor, Tensor, Tensor)

Unpacks the data and pivots from a LU factorization of a tensor into tensors ``L`` and ``U`` and a permutation tensor ``P``
such that ``LU_data, LU_pivots = (P @ L @ U).lu()``.

Returns a tuple of tensors as ``(the P tensor (permutation matrix), the L tensor, the U tensor)``.

.. note:: ``P.dtype == LU_data.dtype`` and ``P.dtype`` is not an integer type so that matrix products with ``P``
          are possible without casting it to a floating type.

Args:
    LU_data (Tensor): the packed LU factorization data
    LU_pivots (Tensor): the packed LU factorization pivots
    unpack_data (bool): flag indicating if the data should be unpacked.
                        If ``False``, then the returned ``L`` and ``U`` are ``None``.
                        Default: ``True``
    unpack_pivots (bool): flag indicating if the pivots should be unpacked into a permutation matrix ``P``.
                          If ``False``, then the returned ``P`` is  ``None``.
                          Default: ``True``
    out (tuple, optional): a tuple of three tensors to use for the outputs ``(P, L, U)``.

Examples::

    >>> A = torch.randn(2, 3, 3)
    >>> A_LU, pivots = A.lu()
    >>> P, A_L, A_U = torch.lu_unpack(A_LU, pivots)
    >>>
    >>> # can recover A from factorization
    >>> A_ = torch.bmm(P, torch.bmm(A_L, A_U))

    >>> # LU factorization of a rectangular matrix:
    >>> A = torch.randn(2, 3, 2)
    >>> A_LU, pivots = A.lu()
    >>> P, A_L, A_U = torch.lu_unpack(A_LU, pivots)
    >>> P
    tensor([[[1., 0., 0.],
             [0., 1., 0.],
             [0., 0., 1.]],

            [[0., 0., 1.],
             [0., 1., 0.],
             [1., 0., 0.]]])
    >>> A_L
    tensor([[[ 1.0000,  0.0000],
             [ 0.4763,  1.0000],
             [ 0.3683,  0.1135]],

            [[ 1.0000,  0.0000],
             [ 0.2957,  1.0000],
             [-0.9668, -0.3335]]])
    >>> A_U
    tensor([[[ 2.1962,  1.0881],
             [ 0.0000, -0.8681]],

            [[-1.0947,  0.3736],
             [ 0.0000,  0.5718]]])
    >>> A_ = torch.bmm(P, torch.bmm(A_L, A_U))
    >>> torch.norm(A_ - A)
    tensor(2.9802e-08)
""".format(**common_args))

add_docstr(torch.less, r"""
less(input, other, *, out=None) -> Tensor

Alias for :func:`torch.lt`.
""")

add_docstr(torch.lu_solve,
           r"""
lu_solve(b, LU_data, LU_pivots, *, out=None) -> Tensor

Returns the LU solve of the linear system :math:`Ax = b` using the partially pivoted
LU factorization of A from :meth:`torch.lu`.

This function supports ``float``, ``double``, ``cfloat`` and ``cdouble`` dtypes for :attr:`input`.

Arguments:
    b (Tensor): the RHS tensor of size :math:`(*, m, k)`, where :math:`*`
                is zero or more batch dimensions.
    LU_data (Tensor): the pivoted LU factorization of A from :meth:`torch.lu` of size :math:`(*, m, m)`,
                       where :math:`*` is zero or more batch dimensions.
    LU_pivots (IntTensor): the pivots of the LU factorization from :meth:`torch.lu` of size :math:`(*, m)`,
                           where :math:`*` is zero or more batch dimensions.
                           The batch dimensions of :attr:`LU_pivots` must be equal to the batch dimensions of
                           :attr:`LU_data`.

Keyword args:
    {out}

Example::

    >>> A = torch.randn(2, 3, 3)
    >>> b = torch.randn(2, 3, 1)
    >>> A_LU = torch.lu(A)
    >>> x = torch.lu_solve(b, *A_LU)
    >>> torch.norm(torch.bmm(A, x) - b)
    tensor(1.00000e-07 *
           2.8312)
""".format(**common_args))

add_docstr(torch.masked_select,
           r"""
masked_select(input, mask, *, out=None) -> Tensor

Returns a new 1-D tensor which indexes the :attr:`input` tensor according to
the boolean mask :attr:`mask` which is a `BoolTensor`.

The shapes of the :attr:`mask` tensor and the :attr:`input` tensor don't need
to match, but they must be :ref:`broadcastable <broadcasting-semantics>`.

.. note:: The returned tensor does **not** use the same storage
          as the original tensor

Args:
    {input}
    mask  (BoolTensor): the tensor containing the binary mask to index with

Keyword args:
    {out}

Example::

    >>> x = torch.randn(3, 4)
    >>> x
    tensor([[ 0.3552, -2.3825, -0.8297,  0.3477],
            [-1.2035,  1.2252,  0.5002,  0.6248],
            [ 0.1307, -2.0608,  0.1244,  2.0139]])
    >>> mask = x.ge(0.5)
    >>> mask
    tensor([[False, False, False, False],
            [False, True, True, True],
            [False, False, False, True]])
    >>> torch.masked_select(x, mask)
    tensor([ 1.2252,  0.5002,  0.6248,  2.0139])
""".format(**common_args))

add_docstr(torch.matrix_rank, r"""
matrix_rank(input, tol=None, symmetric=False, *, out=None) -> Tensor

Returns the numerical rank of a 2-D tensor. The method to compute the
matrix rank is done using SVD by default. If :attr:`symmetric` is ``True``,
then :attr:`input` is assumed to be symmetric, and the computation of the
rank is done by obtaining the eigenvalues.

:attr:`tol` is the threshold below which the singular values (or the eigenvalues
when :attr:`symmetric` is ``True``) are considered to be 0. If :attr:`tol` is not
specified, :attr:`tol` is set to ``S.max() * max(S.size()) * eps`` where `S` is the
singular values (or the eigenvalues when :attr:`symmetric` is ``True``), and ``eps``
is the epsilon value for the datatype of :attr:`input`.

.. warning::

    :func:`torch.matrix_rank` is deprecated in favor of :func:`torch.linalg.matrix_rank`
    and will be removed in a future PyTorch release. The parameter :attr:`symmetric` was
    renamed in :func:`torch.linalg.matrix_rank` to :attr:`hermitian`.

Args:
    input (Tensor): the input 2-D tensor
    tol (float, optional): the tolerance value. Default: ``None``
    symmetric(bool, optional): indicates whether :attr:`input` is symmetric.
                               Default: ``False``

Keyword args:
    {out}

Example::

    >>> a = torch.eye(10)
    >>> torch.matrix_rank(a)
    tensor(10)
    >>> b = torch.eye(10)
    >>> b[0, 0] = 0
    >>> torch.matrix_rank(b)
    tensor(9)
""".format(**common_args))

add_docstr(torch.matrix_power, r"""
matrix_power(input, n, *, out=None) -> Tensor

Alias for :func:`torch.linalg.matrix_power`
""".format(**common_args))

add_docstr(torch.matrix_exp, r"""
matrix_exp(input) -> Tensor

Computes the matrix exponential of a square matrix or of each square matrix in a batch.
For a matrix :attr:`input`, the matrix exponential is defined as

.. math::
    \mathrm{e}^\text{input} = \sum_{k=0}^\infty \text{input}^k / k!

""" + r"""
The implementation is based on:

Bader, P.; Blanes, S.; Casas, F.
Computing the Matrix Exponential with an Optimized Taylor Polynomial Approximation.
Mathematics 2019, 7, 1174.

Args:
    {input}

Example::

    >>> a = torch.randn(2, 2, 2)
    >>> a[0, :, :] = torch.eye(2, 2)
    >>> a[1, :, :] = 2 * torch.eye(2, 2)
    >>> a
    tensor([[[1., 0.],
             [0., 1.]],

            [[2., 0.],
             [0., 2.]]])
    >>> torch.matrix_exp(a)
    tensor([[[2.7183, 0.0000],
             [0.0000, 2.7183]],

             [[7.3891, 0.0000],
              [0.0000, 7.3891]]])

    >>> import math
    >>> x = torch.tensor([[0, math.pi/3], [-math.pi/3, 0]])
    >>> x.matrix_exp() # should be [[cos(pi/3), sin(pi/3)], [-sin(pi/3), cos(pi/3)]]
    tensor([[ 0.5000,  0.8660],
            [-0.8660,  0.5000]])
""".format(**common_args))

add_docstr(torch.max,
           r"""
max(input) -> Tensor

Returns the maximum value of all elements in the ``input`` tensor.

.. warning::
    This function produces deterministic (sub)gradients unlike ``max(dim=0)``

Args:
    {input}

Example::

    >>> a = torch.randn(1, 3)
    >>> a
    tensor([[ 0.6763,  0.7445, -2.2369]])
    >>> torch.max(a)
    tensor(0.7445)

.. function:: max(input, dim, keepdim=False, *, out=None) -> (Tensor, LongTensor)

Returns a namedtuple ``(values, indices)`` where ``values`` is the maximum
value of each row of the :attr:`input` tensor in the given dimension
:attr:`dim`. And ``indices`` is the index location of each maximum value found
(argmax).

If ``keepdim`` is ``True``, the output tensors are of the same size
as ``input`` except in the dimension ``dim`` where they are of size 1.
Otherwise, ``dim`` is squeezed (see :func:`torch.squeeze`), resulting
in the output tensors having 1 fewer dimension than ``input``.

.. note:: If there are multiple maximal values in a reduced row then
          the indices of the first maximal value are returned.

Args:
    {input}
    {dim}
    {keepdim} Default: ``False``.

Keyword args:
    out (tuple, optional): the result tuple of two output tensors (max, max_indices)

Example::

    >>> a = torch.randn(4, 4)
    >>> a
    tensor([[-1.2360, -0.2942, -0.1222,  0.8475],
            [ 1.1949, -1.1127, -2.2379, -0.6702],
            [ 1.5717, -0.9207,  0.1297, -1.8768],
            [-0.6172,  1.0036, -0.6060, -0.2432]])
    >>> torch.max(a, 1)
    torch.return_types.max(values=tensor([0.8475, 1.1949, 1.5717, 1.0036]), indices=tensor([3, 0, 0, 1]))

.. function:: max(input, other, *, out=None) -> Tensor

See :func:`torch.maximum`.

""".format(**single_dim_common))

add_docstr(torch.maximum, r"""
maximum(input, other, *, out=None) -> Tensor

Computes the element-wise maximum of :attr:`input` and :attr:`other`.

.. note::
    If one of the elements being compared is a NaN, then that element is returned.
    :func:`maximum` is not supported for tensors with complex dtypes.

Args:
    {input}
    other (Tensor): the second input tensor

Keyword args:
    {out}

Example::

    >>> a = torch.tensor((1, 2, -1))
    >>> b = torch.tensor((3, 0, 4))
    >>> torch.maximum(a, b)
    tensor([3, 2, 4])
""".format(**common_args))

add_docstr(torch.fmax, r"""
fmax(input, other, *, out=None) -> Tensor

Computes the element-wise maximum of :attr:`input` and :attr:`other`.

This is like :func:`torch.maximum` except it handles NaNs differently:
if exactly one of the two elements being compared is a NaN then the non-NaN element is taken as the maximum.
Only if both elements are NaN is NaN propagated.

This function is a wrapper around C++'s ``std::fmax`` and is similar to NumPy's ``fmax`` function.

Supports :ref:`broadcasting to a common shape <broadcasting-semantics>`,
:ref:`type promotion <type-promotion-doc>`, and integer and floating-point inputs.

Args:
    {input}
    other (Tensor): the second input tensor

Keyword args:
    {out}

Example::

    >>> a = torch.tensor([9.7, float('nan'), 3.1, float('nan')])
    >>> b = torch.tensor([-2.2, 0.5, float('nan'), float('nan')])
    >>> torch.fmax(a, b)
    tensor([9.7000, 0.5000, 3.1000,    nan])
""".format(**common_args))

add_docstr(torch.amax,
           r"""
amax(input, dim, keepdim=False, *, out=None) -> Tensor

Returns the maximum value of each slice of the :attr:`input` tensor in the given
dimension(s) :attr:`dim`.

.. note::
    The difference between ``max``/``min`` and ``amax``/``amin`` is:
        - ``amax``/``amin`` supports reducing on multiple dimensions,
        - ``amax``/``amin`` does not return indices,
        - ``amax``/``amin`` evenly distributes gradient between equal values,
          while ``max(dim)``/``min(dim)`` propagates gradient only to a single
          index in the source tensor.

If :attr:`keepdim is ``True``, the output tensors are of the same size
as :attr:`input` except in the dimension(s) :attr:`dim` where they are of size 1.
Otherwise, :attr:`dim`s are squeezed (see :func:`torch.squeeze`), resulting
in the output tensors having fewer dimension than :attr:`input`.

Args:
    {input}
    {dim}
    {keepdim}

Keyword args:
  {out}

Example::

    >>> a = torch.randn(4, 4)
    >>> a
    tensor([[ 0.8177,  1.4878, -0.2491,  0.9130],
            [-0.7158,  1.1775,  2.0992,  0.4817],
            [-0.0053,  0.0164, -1.3738, -0.0507],
            [ 1.9700,  1.1106, -1.0318, -1.0816]])
    >>> torch.amax(a, 1)
    tensor([1.4878, 2.0992, 0.0164, 1.9700])
""".format(**multi_dim_common))

add_docstr(torch.argmax,
           r"""
argmax(input) -> LongTensor

Returns the indices of the maximum value of all elements in the :attr:`input` tensor.

This is the second value returned by :meth:`torch.max`. See its
documentation for the exact semantics of this method.

.. note:: If there are multiple maximal values then the indices of the first maximal value are returned.

Args:
    {input}

Example::

    >>> a = torch.randn(4, 4)
    >>> a
    tensor([[ 1.3398,  0.2663, -0.2686,  0.2450],
            [-0.7401, -0.8805, -0.3402, -1.1936],
            [ 0.4907, -1.3948, -1.0691, -0.3132],
            [-1.6092,  0.5419, -0.2993,  0.3195]])
    >>> torch.argmax(a)
    tensor(0)

.. function:: argmax(input, dim, keepdim=False) -> LongTensor

Returns the indices of the maximum values of a tensor across a dimension.

This is the second value returned by :meth:`torch.max`. See its
documentation for the exact semantics of this method.

Args:
    {input}
    {dim} If ``None``, the argmax of the flattened input is returned.
    {keepdim} Ignored if ``dim=None``.

Example::

    >>> a = torch.randn(4, 4)
    >>> a
    tensor([[ 1.3398,  0.2663, -0.2686,  0.2450],
            [-0.7401, -0.8805, -0.3402, -1.1936],
            [ 0.4907, -1.3948, -1.0691, -0.3132],
            [-1.6092,  0.5419, -0.2993,  0.3195]])
    >>> torch.argmax(a, dim=1)
    tensor([ 0,  2,  0,  1])
""".format(**single_dim_common))

add_docstr(torch.mean,
           r"""
mean(input) -> Tensor

Returns the mean value of all elements in the :attr:`input` tensor.

Args:
    {input}

Example::

    >>> a = torch.randn(1, 3)
    >>> a
    tensor([[ 0.2294, -0.5481,  1.3288]])
    >>> torch.mean(a)
    tensor(0.3367)

.. function:: mean(input, dim, keepdim=False, *, out=None) -> Tensor

Returns the mean value of each row of the :attr:`input` tensor in the given
dimension :attr:`dim`. If :attr:`dim` is a list of dimensions,
reduce over all of them.

{keepdim_details}

Args:
    {input}
    {dim}
    {keepdim}

Keyword args:
    {out}

Example::

    >>> a = torch.randn(4, 4)
    >>> a
    tensor([[-0.3841,  0.6320,  0.4254, -0.7384],
            [-0.9644,  1.0131, -0.6549, -1.4279],
            [-0.2951, -1.3350, -0.7694,  0.5600],
            [ 1.0842, -0.9580,  0.3623,  0.2343]])
    >>> torch.mean(a, 1)
    tensor([-0.0163, -0.5085, -0.4599,  0.1807])
    >>> torch.mean(a, 1, True)
    tensor([[-0.0163],
            [-0.5085],
            [-0.4599],
            [ 0.1807]])
""".format(**multi_dim_common))

add_docstr(torch.median,
           r"""
median(input) -> Tensor

Returns the median of the values in :attr:`input`.

.. note::
    The median is not unique for :attr:`input` tensors with an even number
    of elements. In this case the lower of the two medians is returned. To
    compute the mean of both medians, use :func:`torch.quantile` with ``q=0.5`` instead.

.. warning::
    This function produces deterministic (sub)gradients unlike ``median(dim=0)``

Args:
    {input}

Example::

    >>> a = torch.randn(1, 3)
    >>> a
    tensor([[ 1.5219, -1.5212,  0.2202]])
    >>> torch.median(a)
    tensor(0.2202)

.. function:: median(input, dim=-1, keepdim=False, *, out=None) -> (Tensor, LongTensor)

Returns a namedtuple ``(values, indices)`` where ``values`` contains the median of each row of :attr:`input`
in the dimension :attr:`dim`, and ``indices`` contains the index of the median values found in the dimension :attr:`dim`.

By default, :attr:`dim` is the last dimension of the :attr:`input` tensor.

If :attr:`keepdim` is ``True``, the output tensors are of the same size
as :attr:`input` except in the dimension :attr:`dim` where they are of size 1.
Otherwise, :attr:`dim` is squeezed (see :func:`torch.squeeze`), resulting in
the outputs tensor having 1 fewer dimension than :attr:`input`.

.. note::
    The median is not unique for :attr:`input` tensors with an even number
    of elements in the dimension :attr:`dim`. In this case the lower of the
    two medians is returned. To compute the mean of both medians in
    :attr:`input`, use :func:`torch.quantile` with ``q=0.5`` instead.

.. warning::
    ``indices`` does not necessarily contain the first occurrence of each
    median value found, unless it is unique.
    The exact implementation details are device-specific.
    Do not expect the same result when run on CPU and GPU in general.
    For the same reason do not expect the gradients to be deterministic.

Args:
    {input}
    {dim}
    {keepdim}

Keyword args:
    out ((Tensor, Tensor), optional): The first tensor will be populated with the median values and the second
                                      tensor, which must have dtype long, with their indices in the dimension
                                      :attr:`dim` of :attr:`input`.

Example::

    >>> a = torch.randn(4, 5)
    >>> a
    tensor([[ 0.2505, -0.3982, -0.9948,  0.3518, -1.3131],
            [ 0.3180, -0.6993,  1.0436,  0.0438,  0.2270],
            [-0.2751,  0.7303,  0.2192,  0.3321,  0.2488],
            [ 1.0778, -1.9510,  0.7048,  0.4742, -0.7125]])
    >>> torch.median(a, 1)
    torch.return_types.median(values=tensor([-0.3982,  0.2270,  0.2488,  0.4742]), indices=tensor([1, 4, 4, 3]))
""".format(**single_dim_common))

add_docstr(torch.nanmedian,
           r"""
nanmedian(input) -> Tensor

Returns the median of the values in :attr:`input`, ignoring ``NaN`` values.

This function is identical to :func:`torch.median` when there are no ``NaN`` values in :attr:`input`.
When :attr:`input` has one or more ``NaN`` values, :func:`torch.median` will always return ``NaN``,
while this function will return the median of the non-``NaN`` elements in :attr:`input`.
If all the elements in :attr:`input` are ``NaN`` it will also return ``NaN``.

Args:
    {input}

Example::

    >>> a = torch.tensor([1, float('nan'), 3, 2])
    >>> a.median()
    tensor(nan)
    >>> a.nanmedian()
    tensor(2.)

.. function:: nanmedian(input, dim=-1, keepdim=False, *, out=None) -> (Tensor, LongTensor)

Returns a namedtuple ``(values, indices)`` where ``values`` contains the median of each row of :attr:`input`
in the dimension :attr:`dim`, ignoring ``NaN`` values, and ``indices`` contains the index of the median values
found in the dimension :attr:`dim`.

This function is identical to :func:`torch.median` when there are no ``NaN`` values in a reduced row. When a reduced row has
one or more ``NaN`` values, :func:`torch.median` will always reduce it to ``NaN``, while this function will reduce it to the
median of the non-``NaN`` elements. If all the elements in a reduced row are ``NaN`` then it will be reduced to ``NaN``, too.

Args:
    {input}
    {dim}
    {keepdim}

Keyword args:
    out ((Tensor, Tensor), optional): The first tensor will be populated with the median values and the second
                                      tensor, which must have dtype long, with their indices in the dimension
                                      :attr:`dim` of :attr:`input`.

Example::

    >>> a = torch.tensor([[2, 3, 1], [float('nan'), 1, float('nan')]])
    >>> a
    tensor([[2., 3., 1.],
            [nan, 1., nan]])
    >>> a.median(0)
    torch.return_types.median(values=tensor([nan, 1., nan]), indices=tensor([1, 1, 1]))
    >>> a.nanmedian(0)
    torch.return_types.nanmedian(values=tensor([2., 1., 1.]), indices=tensor([0, 1, 0]))
""".format(**single_dim_common))

add_docstr(torch.quantile, r"""
quantile(input, q, dim=None, keepdim=False, *, out=None) -> Tensor

Computes the q-th quantiles of each row of the :attr:`input` tensor
along the dimension :attr:`dim`.

To compute the quantile, we map q in [0, 1] to the range of indices [0, n] to find the location
of the quantile in the sorted input. If the quantile lies between two data points ``a < b`` with
indices ``i`` and ``j`` in the sorted order, result is computed using linear interpolation as follows:

``a + (b - a) * fraction``, where ``fraction`` is the fractional part of the computed quantile index.

If :attr:`q` is a 1D tensor, the first dimension of the output represents the quantiles and has size
equal to the size of :attr:`q`, the remaining dimensions are what remains from the reduction.

.. note::
    By default :attr:`dim` is ``None`` resulting in the :attr:`input` tensor being flattened before computation.

Args:
    {input}
    q (float or Tensor): a scalar or 1D tensor of values in the range [0, 1].
    {dim}
    {keepdim}

Keyword arguments:
    {out}

Example::

    >>> a = torch.randn(2, 3)
    >>> a
    tensor([[ 0.0795, -1.2117,  0.9765],
            [ 1.1707,  0.6706,  0.4884]])
    >>> q = torch.tensor([0.25, 0.5, 0.75])
    >>> torch.quantile(a, q, dim=1, keepdim=True)
    tensor([[[-0.5661],
            [ 0.5795]],

            [[ 0.0795],
            [ 0.6706]],

            [[ 0.5280],
            [ 0.9206]]])
    >>> torch.quantile(a, q, dim=1, keepdim=True).shape
    torch.Size([3, 2, 1])
    >>> a = torch.arange(4.)
    >>> a
    tensor([0., 1., 2., 3.])
""".format(**single_dim_common))

add_docstr(torch.nanquantile, r"""
nanquantile(input, q, dim=None, keepdim=False, *, out=None) -> Tensor

This is a variant of :func:`torch.quantile` that "ignores" ``NaN`` values,
computing the quantiles :attr:`q` as if ``NaN`` values in :attr:`input` did
not exist. If all values in a reduced row are ``NaN`` then the quantiles for
that reduction will be ``NaN``. See the documentation for :func:`torch.quantile`.

Args:
    {input}
    q (float or Tensor): a scalar or 1D tensor of quantile values in the range [0, 1]
    {dim}
    {keepdim}

Keyword arguments:
    {out}

Example::

    >>> t = torch.tensor([float('nan'), 1, 2])
    >>> t.quantile(0.5)
    tensor(nan)
    >>> t.nanquantile(0.5)
    tensor(1.5000)
    >>> t = torch.tensor([[float('nan'), float('nan')], [1, 2]])
    >>> t
    tensor([[nan, nan],
            [1., 2.]])
    >>> t.nanquantile(0.5, dim=0)
    tensor([1., 2.])
    >>> t.nanquantile(0.5, dim=1)
    tensor([   nan, 1.5000])
""".format(**single_dim_common))

add_docstr(torch.min,
           r"""
min(input) -> Tensor

Returns the minimum value of all elements in the :attr:`input` tensor.

.. warning::
    This function produces deterministic (sub)gradients unlike ``min(dim=0)``

Args:
    {input}

Example::

    >>> a = torch.randn(1, 3)
    >>> a
    tensor([[ 0.6750,  1.0857,  1.7197]])
    >>> torch.min(a)
    tensor(0.6750)

.. function:: min(input, dim, keepdim=False, *, out=None) -> (Tensor, LongTensor)

Returns a namedtuple ``(values, indices)`` where ``values`` is the minimum
value of each row of the :attr:`input` tensor in the given dimension
:attr:`dim`. And ``indices`` is the index location of each minimum value found
(argmin).

If :attr:`keepdim` is ``True``, the output tensors are of the same size as
:attr:`input` except in the dimension :attr:`dim` where they are of size 1.
Otherwise, :attr:`dim` is squeezed (see :func:`torch.squeeze`), resulting in
the output tensors having 1 fewer dimension than :attr:`input`.

.. note:: If there are multiple minimal values in a reduced row then
          the indices of the first minimal value are returned.

Args:
    {input}
    {dim}
    {keepdim}

Keyword args:
    out (tuple, optional): the tuple of two output tensors (min, min_indices)

Example::

    >>> a = torch.randn(4, 4)
    >>> a
    tensor([[-0.6248,  1.1334, -1.1899, -0.2803],
            [-1.4644, -0.2635, -0.3651,  0.6134],
            [ 0.2457,  0.0384,  1.0128,  0.7015],
            [-0.1153,  2.9849,  2.1458,  0.5788]])
    >>> torch.min(a, 1)
    torch.return_types.min(values=tensor([-1.1899, -1.4644,  0.0384, -0.1153]), indices=tensor([2, 0, 1, 0]))

.. function:: min(input, other, *, out=None) -> Tensor

See :func:`torch.minimum`.
""".format(**single_dim_common))

add_docstr(torch.minimum, r"""
minimum(input, other, *, out=None) -> Tensor

Computes the element-wise minimum of :attr:`input` and :attr:`other`.

.. note::
    If one of the elements being compared is a NaN, then that element is returned.
    :func:`minimum` is not supported for tensors with complex dtypes.

Args:
    {input}
    other (Tensor): the second input tensor

Keyword args:
    {out}

Example::

    >>> a = torch.tensor((1, 2, -1))
    >>> b = torch.tensor((3, 0, 4))
    >>> torch.minimum(a, b)
    tensor([1, 0, -1])
""".format(**common_args))

add_docstr(torch.fmin, r"""
fmin(input, other, *, out=None) -> Tensor

Computes the element-wise minimum of :attr:`input` and :attr:`other`.

This is like :func:`torch.minimum` except it handles NaNs differently:
if exactly one of the two elements being compared is a NaN then the non-NaN element is taken as the minimum.
Only if both elements are NaN is NaN propagated.

This function is a wrapper around C++'s ``std::fmin`` and is similar to NumPy's ``fmin`` function.

Supports :ref:`broadcasting to a common shape <broadcasting-semantics>`,
:ref:`type promotion <type-promotion-doc>`, and integer and floating-point inputs.

Args:
    {input}
    other (Tensor): the second input tensor

Keyword args:
    {out}

Example::

    >>> a = torch.tensor([2.2, float('nan'), 2.1, float('nan')])
    >>> b = torch.tensor([-9.3, 0.1, float('nan'), float('nan')])
    >>> torch.fmin(a, b)
    tensor([-9.3000, 0.1000, 2.1000,    nan])
""".format(**common_args))

add_docstr(torch.amin,
           r"""
amin(input, dim, keepdim=False, *, out=None) -> Tensor

Returns the minimum value of each slice of the :attr:`input` tensor in the given
dimension(s) :attr:`dim`.

.. note::
    The difference between ``max``/``min`` and ``amax``/``amin`` is:
        - ``amax``/``amin`` supports reducing on multiple dimensions,
        - ``amax``/``amin`` does not return indices,
        - ``amax``/``amin`` evenly distributes gradient between equal values,
          while ``max(dim)``/``min(dim)`` propagates gradient only to a single
          index in the source tensor.

If :attr:`keepdim` is ``True``, the output tensors are of the same size as
:attr:`input` except in the dimension(s) :attr:`dim` where they are of size 1.
Otherwise, :attr:`dim`s are squeezed (see :func:`torch.squeeze`), resulting in
the output tensors having fewer dimensions than :attr:`input`.

Args:
    {input}
    {dim}
    {keepdim}

Keyword args:
  {out}

Example::

    >>> a = torch.randn(4, 4)
    >>> a
    tensor([[ 0.6451, -0.4866,  0.2987, -1.3312],
            [-0.5744,  1.2980,  1.8397, -0.2713],
            [ 0.9128,  0.9214, -1.7268, -0.2995],
            [ 0.9023,  0.4853,  0.9075, -1.6165]])
    >>> torch.amin(a, 1)
    tensor([-1.3312, -0.5744, -1.7268, -1.6165])
""".format(**multi_dim_common))

add_docstr(torch.argmin,
           r"""
argmin(input, dim=None, keepdim=False) -> LongTensor

Returns the indices of the minimum value(s) of the flattened tensor or along a dimension

This is the second value returned by :meth:`torch.min`. See its
documentation for the exact semantics of this method.

.. note:: If there are multiple minimal values then the indices of the first minimal value are returned.

Args:
    {input}
    {dim} If ``None``, the argmin of the flattened input is returned.
    {keepdim} Ignored if ``dim=None``.

Example::

    >>> a = torch.randn(4, 4)
    >>> a
    tensor([[ 0.1139,  0.2254, -0.1381,  0.3687],
            [ 1.0100, -1.1975, -0.0102, -0.4732],
            [-0.9240,  0.1207, -0.7506, -1.0213],
            [ 1.7809, -1.2960,  0.9384,  0.1438]])
    >>> torch.argmin(a)
    tensor(13)
    >>> torch.argmin(a, dim=1)
    tensor([ 2,  1,  3,  1])
    >>> torch.argmin(a, dim=1, keepdim=True)
    tensor([[2],
            [1],
            [3],
            [1]])
""".format(**single_dim_common))

add_docstr(torch.mm,
           r"""
mm(input, mat2, *, out=None) -> Tensor

Performs a matrix multiplication of the matrices :attr:`input` and :attr:`mat2`.

If :attr:`input` is a :math:`(n \times m)` tensor, :attr:`mat2` is a
:math:`(m \times p)` tensor, :attr:`out` will be a :math:`(n \times p)` tensor.

.. note:: This function does not :ref:`broadcast <broadcasting-semantics>`.
          For broadcasting matrix products, see :func:`torch.matmul`.

Supports strided and sparse 2-D tensors as inputs, autograd with
respect to strided inputs.

{tf32_note}

Args:
    input (Tensor): the first matrix to be matrix multiplied
    mat2 (Tensor): the second matrix to be matrix multiplied

Keyword args:
    {out}

Example::

    >>> mat1 = torch.randn(2, 3)
    >>> mat2 = torch.randn(3, 3)
    >>> torch.mm(mat1, mat2)
    tensor([[ 0.4851,  0.5037, -0.3633],
            [-0.0760, -3.6705,  2.4784]])
""".format(**common_args, **tf32_notes))

add_docstr(torch.hspmm,
           r"""
hspmm(mat1, mat2, *, out=None) -> Tensor

Performs a matrix multiplication of a :ref:`sparse COO matrix
<sparse-coo-docs>` :attr:`mat1` and a strided matrix :attr:`mat2`. The
result is a (1 + 1)-dimensional :ref:`hybrid COO matrix
<sparse-hybrid-coo-docs>`.

Args:
    mat1 (Tensor): the first sparse matrix to be matrix multiplied
    mat2 (Tensor): the second strided matrix to be matrix multiplied

Keyword args:
    {out}
""")

add_docstr(torch.matmul,
           r"""
matmul(input, other, *, out=None) -> Tensor

Matrix product of two tensors.

The behavior depends on the dimensionality of the tensors as follows:

- If both tensors are 1-dimensional, the dot product (scalar) is returned.
- If both arguments are 2-dimensional, the matrix-matrix product is returned.
- If the first argument is 1-dimensional and the second argument is 2-dimensional,
  a 1 is prepended to its dimension for the purpose of the matrix multiply.
  After the matrix multiply, the prepended dimension is removed.
- If the first argument is 2-dimensional and the second argument is 1-dimensional,
  the matrix-vector product is returned.
- If both arguments are at least 1-dimensional and at least one argument is
  N-dimensional (where N > 2), then a batched matrix multiply is returned.  If the first
  argument is 1-dimensional, a 1 is prepended to its dimension for the purpose of the
  batched matrix multiply and removed after.  If the second argument is 1-dimensional, a
  1 is appended to its dimension for the purpose of the batched matrix multiple and removed after.
  The non-matrix (i.e. batch) dimensions are :ref:`broadcasted <broadcasting-semantics>` (and thus
  must be broadcastable).  For example, if :attr:`input` is a
  :math:`(j \times 1 \times n \times n)` tensor and :attr:`other` is a :math:`(k \times n \times n)`
  tensor, :attr:`out` will be a :math:`(j \times k \times n \times n)` tensor.

  Note that the broadcasting logic only looks at the batch dimensions when determining if the inputs
  are broadcastable, and not the matrix dimensions. For example, if :attr:`input` is a
  :math:`(j \times 1 \times n \times m)` tensor and :attr:`other` is a :math:`(k \times m \times p)`
  tensor, these inputs are valid for broadcasting even though the final two dimensions (i.e. the
  matrix dimensions) are different. :attr:`out` will be a :math:`(j \times k \times n \times p)` tensor.

{tf32_note}

.. note::

    The 1-dimensional dot product version of this function does not support an :attr:`out` parameter.

Arguments:
    input (Tensor): the first tensor to be multiplied
    other (Tensor): the second tensor to be multiplied

Keyword args:
    {out}

Example::

    >>> # vector x vector
    >>> tensor1 = torch.randn(3)
    >>> tensor2 = torch.randn(3)
    >>> torch.matmul(tensor1, tensor2).size()
    torch.Size([])
    >>> # matrix x vector
    >>> tensor1 = torch.randn(3, 4)
    >>> tensor2 = torch.randn(4)
    >>> torch.matmul(tensor1, tensor2).size()
    torch.Size([3])
    >>> # batched matrix x broadcasted vector
    >>> tensor1 = torch.randn(10, 3, 4)
    >>> tensor2 = torch.randn(4)
    >>> torch.matmul(tensor1, tensor2).size()
    torch.Size([10, 3])
    >>> # batched matrix x batched matrix
    >>> tensor1 = torch.randn(10, 3, 4)
    >>> tensor2 = torch.randn(10, 4, 5)
    >>> torch.matmul(tensor1, tensor2).size()
    torch.Size([10, 3, 5])
    >>> # batched matrix x broadcasted matrix
    >>> tensor1 = torch.randn(10, 3, 4)
    >>> tensor2 = torch.randn(4, 5)
    >>> torch.matmul(tensor1, tensor2).size()
    torch.Size([10, 3, 5])

""".format(**common_args, **tf32_notes))

add_docstr(torch.mode,
           r"""
mode(input, dim=-1, keepdim=False, *, out=None) -> (Tensor, LongTensor)

Returns a namedtuple ``(values, indices)`` where ``values`` is the mode
value of each row of the :attr:`input` tensor in the given dimension
:attr:`dim`, i.e. a value which appears most often
in that row, and ``indices`` is the index location of each mode value found.

By default, :attr:`dim` is the last dimension of the :attr:`input` tensor.

If :attr:`keepdim` is ``True``, the output tensors are of the same size as
:attr:`input` except in the dimension :attr:`dim` where they are of size 1.
Otherwise, :attr:`dim` is squeezed (see :func:`torch.squeeze`), resulting
in the output tensors having 1 fewer dimension than :attr:`input`.

.. note:: This function is not defined for ``torch.cuda.Tensor`` yet.

Args:
    {input}
    {dim}
    {keepdim}

Keyword args:
    out (tuple, optional): the result tuple of two output tensors (values, indices)

Example::

    >>> a = torch.randint(10, (5,))
    >>> a
    tensor([6, 5, 1, 0, 2])
    >>> b = a + (torch.randn(50, 1) * 5).long()
    >>> torch.mode(b, 0)
    torch.return_types.mode(values=tensor([6, 5, 1, 0, 2]), indices=tensor([2, 2, 2, 2, 2]))
""".format(**single_dim_common))

add_docstr(torch.mul, r"""
mul(input, other, *, out=None) -> Tensor

Multiplies each element of the input :attr:`input` with the scalar
:attr:`other` and returns a new resulting tensor.

.. math::
    \text{out}_i = \text{other} \times \text{input}_i
""" + r"""
If :attr:`input` is of type `FloatTensor` or `DoubleTensor`, :attr:`other`
should be a real number, otherwise it should be an integer

Args:
    {input}
    other (Number): the number to be multiplied to each element of :attr:`input`

Keyword args:
    {out}

Example::

    >>> a = torch.randn(3)
    >>> a
    tensor([ 0.2015, -0.4255,  2.6087])
    >>> torch.mul(a, 100)
    tensor([  20.1494,  -42.5491,  260.8663])

.. function:: mul(input, other, *, out=None) -> Tensor

Each element of the tensor :attr:`input` is multiplied by the corresponding
element of the Tensor :attr:`other`. The resulting tensor is returned.

The shapes of :attr:`input` and :attr:`other` must be
:ref:`broadcastable <broadcasting-semantics>`.

.. math::
    \text{{out}}_i = \text{{input}}_i \times \text{{other}}_i
""".format(**common_args) + r"""

Args:
    input (Tensor): the first multiplicand tensor
    other (Tensor): the second multiplicand tensor

Keyword args:
    {out}

Example::

    >>> a = torch.randn(4, 1)
    >>> a
    tensor([[ 1.1207],
            [-0.3137],
            [ 0.0700],
            [ 0.8378]])
    >>> b = torch.randn(1, 4)
    >>> b
    tensor([[ 0.5146,  0.1216, -0.5244,  2.2382]])
    >>> torch.mul(a, b)
    tensor([[ 0.5767,  0.1363, -0.5877,  2.5083],
            [-0.1614, -0.0382,  0.1645, -0.7021],
            [ 0.0360,  0.0085, -0.0367,  0.1567],
            [ 0.4312,  0.1019, -0.4394,  1.8753]])
""".format(**common_args))

add_docstr(torch.multiply, r"""
multiply(input, other, *, out=None)

Alias for :func:`torch.mul`.
""".format(**common_args))

add_docstr(torch.multinomial,
           r"""
multinomial(input, num_samples, replacement=False, *, generator=None, out=None) -> LongTensor

Returns a tensor where each row contains :attr:`num_samples` indices sampled
from the multinomial probability distribution located in the corresponding row
of tensor :attr:`input`.

.. note::
    The rows of :attr:`input` do not need to sum to one (in which case we use
    the values as weights), but must be non-negative, finite and have
    a non-zero sum.

Indices are ordered from left to right according to when each was sampled
(first samples are placed in first column).

If :attr:`input` is a vector, :attr:`out` is a vector of size :attr:`num_samples`.

If :attr:`input` is a matrix with `m` rows, :attr:`out` is an matrix of shape
:math:`(m \times \text{{num\_samples}})`.

If replacement is ``True``, samples are drawn with replacement.

If not, they are drawn without replacement, which means that when a
sample index is drawn for a row, it cannot be drawn again for that row.

.. note::
    When drawn without replacement, :attr:`num_samples` must be lower than
    number of non-zero elements in :attr:`input` (or the min number of non-zero
    elements in each row of :attr:`input` if it is a matrix).

Args:
    input (Tensor): the input tensor containing probabilities
    num_samples (int): number of samples to draw
    replacement (bool, optional): whether to draw with replacement or not

Keyword args:
    {generator}
    {out}

Example::

    >>> weights = torch.tensor([0, 10, 3, 0], dtype=torch.float) # create a tensor of weights
    >>> torch.multinomial(weights, 2)
    tensor([1, 2])
    >>> torch.multinomial(weights, 4) # ERROR!
    RuntimeError: invalid argument 2: invalid multinomial distribution (with replacement=False,
    not enough non-negative category to sample) at ../aten/src/TH/generic/THTensorRandom.cpp:320
    >>> torch.multinomial(weights, 4, replacement=True)
    tensor([ 2,  1,  1,  1])
""".format(**common_args))

add_docstr(torch.mv,
           r"""
mv(input, vec, *, out=None) -> Tensor

Performs a matrix-vector product of the matrix :attr:`input` and the vector
:attr:`vec`.

If :attr:`input` is a :math:`(n \times m)` tensor, :attr:`vec` is a 1-D tensor of
size :math:`m`, :attr:`out` will be 1-D of size :math:`n`.

.. note:: This function does not :ref:`broadcast <broadcasting-semantics>`.

Args:
    input (Tensor): matrix to be multiplied
    vec (Tensor): vector to be multiplied

Keyword args:
    {out}

Example::

    >>> mat = torch.randn(2, 3)
    >>> vec = torch.randn(3)
    >>> torch.mv(mat, vec)
    tensor([ 1.0404, -0.6361])
""".format(**common_args))

add_docstr(torch.mvlgamma,
           r"""
mvlgamma(input, p) -> Tensor

Computes the `multivariate log-gamma function
<https://en.wikipedia.org/wiki/Multivariate_gamma_function>`_) with dimension
:math:`p` element-wise, given by

.. math::
    \log(\Gamma_{p}(a)) = C + \displaystyle \sum_{i=1}^{p} \log\left(\Gamma\left(a - \frac{i - 1}{2}\right)\right)

where :math:`C = \log(\pi) \times \frac{p (p - 1)}{4}` and :math:`\Gamma(\cdot)` is the Gamma function.

All elements must be greater than :math:`\frac{p - 1}{2}`, otherwise an error would be thrown.

Args:
    input (Tensor): the tensor to compute the multivariate log-gamma function
    p (int): the number of dimensions

Example::

    >>> a = torch.empty(2, 3).uniform_(1, 2)
    >>> a
    tensor([[1.6835, 1.8474, 1.1929],
            [1.0475, 1.7162, 1.4180]])
    >>> torch.mvlgamma(a, 2)
    tensor([[0.3928, 0.4007, 0.7586],
            [1.0311, 0.3901, 0.5049]])
""")

add_docstr(torch.movedim, r"""
movedim(input, source, destination) -> Tensor

Moves the dimension(s) of :attr:`input` at the position(s) in :attr:`source`
to the position(s) in :attr:`destination`.

Other dimensions of :attr:`input` that are not explicitly moved remain in
their original order and appear at the positions not specified in :attr:`destination`.

Args:
    {input}
    source (int or tuple of ints): Original positions of the dims to move. These must be unique.
    destination (int or tuple of ints): Destination positions for each of the original dims. These must also be unique.

Examples::

    >>> t = torch.randn(3,2,1)
    >>> t
    tensor([[[-0.3362],
            [-0.8437]],

            [[-0.9627],
            [ 0.1727]],

            [[ 0.5173],
            [-0.1398]]])
    >>> torch.movedim(t, 1, 0).shape
    torch.Size([2, 3, 1])
    >>> torch.movedim(t, 1, 0)
    tensor([[[-0.3362],
            [-0.9627],
            [ 0.5173]],

            [[-0.8437],
            [ 0.1727],
            [-0.1398]]])
    >>> torch.movedim(t, (1, 2), (0, 1)).shape
    torch.Size([2, 1, 3])
    >>> torch.movedim(t, (1, 2), (0, 1))
    tensor([[[-0.3362, -0.9627,  0.5173]],

            [[-0.8437,  0.1727, -0.1398]]])
""".format(**common_args))

add_docstr(torch.moveaxis, r"""
moveaxis(input, source, destination) -> Tensor

Alias for :func:`torch.movedim`.

This function is equivalent to NumPy's moveaxis function.

Examples::

    >>> t = torch.randn(3,2,1)
    >>> t
    tensor([[[-0.3362],
            [-0.8437]],

            [[-0.9627],
            [ 0.1727]],

            [[ 0.5173],
            [-0.1398]]])
    >>> torch.moveaxis(t, 1, 0).shape
    torch.Size([2, 3, 1])
    >>> torch.moveaxis(t, 1, 0)
    tensor([[[-0.3362],
            [-0.9627],
            [ 0.5173]],

            [[-0.8437],
            [ 0.1727],
            [-0.1398]]])
    >>> torch.moveaxis(t, (1, 2), (0, 1)).shape
    torch.Size([2, 1, 3])
    >>> torch.moveaxis(t, (1, 2), (0, 1))
    tensor([[[-0.3362, -0.9627,  0.5173]],

            [[-0.8437,  0.1727, -0.1398]]])
""".format(**common_args))

add_docstr(torch.swapdims, r"""
swapdims(input, dim0, dim1) -> Tensor

Alias for :func:`torch.transpose`.

This function is equivalent to NumPy's swapaxes function.

Examples::

    >>> x = torch.tensor([[[0,1],[2,3]],[[4,5],[6,7]]])
    >>> x
    tensor([[[0, 1],
            [2, 3]],

            [[4, 5],
            [6, 7]]])
    >>> torch.swapdims(x, 0, 1)
    tensor([[[0, 1],
            [4, 5]],

            [[2, 3],
            [6, 7]]])
    >>> torch.swapdims(x, 0, 2)
    tensor([[[0, 4],
            [2, 6]],

            [[1, 5],
            [3, 7]]])
""".format(**common_args))

add_docstr(torch.swapaxes, r"""
swapaxes(input, axis0, axis1) -> Tensor

Alias for :func:`torch.transpose`.

This function is equivalent to NumPy's swapaxes function.

Examples::

    >>> x = torch.tensor([[[0,1],[2,3]],[[4,5],[6,7]]])
    >>> x
    tensor([[[0, 1],
            [2, 3]],

            [[4, 5],
            [6, 7]]])
    >>> torch.swapaxes(x, 0, 1)
    tensor([[[0, 1],
            [4, 5]],

            [[2, 3],
            [6, 7]]])
    >>> torch.swapaxes(x, 0, 2)
    tensor([[[0, 4],
            [2, 6]],

            [[1, 5],
            [3, 7]]])
""".format(**common_args))

add_docstr(torch.narrow,
           r"""
narrow(input, dim, start, length) -> Tensor

Returns a new tensor that is a narrowed version of :attr:`input` tensor. The
dimension :attr:`dim` is input from :attr:`start` to :attr:`start + length`. The
returned tensor and :attr:`input` tensor share the same underlying storage.

Args:
    input (Tensor): the tensor to narrow
    dim (int): the dimension along which to narrow
    start (int): the starting dimension
    length (int): the distance to the ending dimension

Example::

    >>> x = torch.tensor([[1, 2, 3], [4, 5, 6], [7, 8, 9]])
    >>> torch.narrow(x, 0, 0, 2)
    tensor([[ 1,  2,  3],
            [ 4,  5,  6]])
    >>> torch.narrow(x, 1, 1, 2)
    tensor([[ 2,  3],
            [ 5,  6],
            [ 8,  9]])
""")

add_docstr(torch.nan_to_num,
           r"""
nan_to_num(input, nan=0.0, posinf=None, neginf=None, *, out=None) -> Tensor

Replaces :literal:`NaN`, positive infinity, and negative infinity values in :attr:`input`
with the values specified by :attr:`nan`, :attr:`posinf`, and :attr:`neginf`, respectively.
By default, :literal:`NaN`s are replaced with zero, positive infinity is replaced with the
greatest finite value representable by :attr:`input`'s dtype, and negative infinity
is replaced with the least finite value representable by :attr:`input`'s dtype.

Args:
    {input}
    nan (Number, optional): the value to replace :literal:`NaN`\s with. Default is zero.
    posinf (Number, optional): if a Number, the value to replace positive infinity values with.
        If None, positive infinity values are replaced with the greatest finite value representable by :attr:`input`'s dtype.
        Default is None.
    neginf (Number, optional): if a Number, the value to replace negative infinity values with.
        If None, negative infinity values are replaced with the lowest finite value representable by :attr:`input`'s dtype.
        Default is None.

Keyword args:
    {out}

Example::

    >>> x = torch.tensor([float('nan'), float('inf'), -float('inf'), 3.14])
    >>> torch.nan_to_num(x)
    tensor([ 0.0000e+00,  3.4028e+38, -3.4028e+38,  3.1400e+00])
    >>> torch.nan_to_num(x, nan=2.0)
    tensor([ 2.0000e+00,  3.4028e+38, -3.4028e+38,  3.1400e+00])
    >>> torch.nan_to_num(x, nan=2.0, posinf=1.0)
    tensor([ 2.0000e+00,  1.0000e+00, -3.4028e+38,  3.1400e+00])

""".format(**common_args))

add_docstr(torch.ne, r"""
ne(input, other, *, out=None) -> Tensor

Computes :math:`\text{input} \neq \text{other}` element-wise.
""" + r"""

The second argument can be a number or a tensor whose shape is
:ref:`broadcastable <broadcasting-semantics>` with the first argument.

Args:
    input (Tensor): the tensor to compare
    other (Tensor or float): the tensor or value to compare

Keyword args:
    {out}

Returns:
    A boolean tensor that is True where :attr:`input` is not equal to :attr:`other` and False elsewhere

Example::

    >>> torch.ne(torch.tensor([[1, 2], [3, 4]]), torch.tensor([[1, 1], [4, 4]]))
    tensor([[False, True], [True, False]])
""".format(**common_args))

add_docstr(torch.not_equal, r"""
not_equal(input, other, *, out=None) -> Tensor

Alias for :func:`torch.ne`.
""")

add_docstr(torch.neg,
           r"""
neg(input, *, out=None) -> Tensor

Returns a new tensor with the negative of the elements of :attr:`input`.

.. math::
    \text{out} = -1 \times \text{input}
""" + r"""
Args:
    {input}

Keyword args:
    {out}

Example::

    >>> a = torch.randn(5)
    >>> a
    tensor([ 0.0090, -0.2262, -0.0682, -0.2866,  0.3940])
    >>> torch.neg(a)
    tensor([-0.0090,  0.2262,  0.0682,  0.2866, -0.3940])
""".format(**common_args))

add_docstr(torch.negative,
           r"""
negative(input, *, out=None) -> Tensor

Alias for :func:`torch.neg`
""".format(**common_args))

add_docstr(torch.nextafter,
           r"""
nextafter(input, other, *, out=None) -> Tensor

Return the next floating-point value after :attr:`input` towards :attr:`other`, elementwise.

The shapes of ``input`` and ``other`` must be
:ref:`broadcastable <broadcasting-semantics>`.

Args:
    input (Tensor): the first input tensor
    other (Tensor): the second input tensor

Keyword args:
    {out}

Example::

    >>> eps = torch.finfo(torch.float32).eps
    >>> torch.nextafter(torch.tensor([1.0, 2.0]), torch.tensor([2.0, 1.0])) == torch.tensor([eps + 1, 2 - eps])
    tensor([True, True])

""".format(**common_args))

add_docstr(torch.nonzero,
           r"""
nonzero(input, *, out=None, as_tuple=False) -> LongTensor or tuple of LongTensors

.. note::
    :func:`torch.nonzero(..., as_tuple=False) <torch.nonzero>` (default) returns a
    2-D tensor where each row is the index for a nonzero value.

    :func:`torch.nonzero(..., as_tuple=True) <torch.nonzero>` returns a tuple of 1-D
    index tensors, allowing for advanced indexing, so ``x[x.nonzero(as_tuple=True)]``
    gives all nonzero values of tensor ``x``. Of the returned tuple, each index tensor
    contains nonzero indices for a certain dimension.

    See below for more details on the two behaviors.

    When :attr:`input` is on CUDA, :func:`torch.nonzero() <torch.nonzero>` causes
    host-device synchronization.

**When** :attr:`as_tuple` **is ``False`` (default)**:

Returns a tensor containing the indices of all non-zero elements of
:attr:`input`.  Each row in the result contains the indices of a non-zero
element in :attr:`input`. The result is sorted lexicographically, with
the last index changing the fastest (C-style).

If :attr:`input` has :math:`n` dimensions, then the resulting indices tensor
:attr:`out` is of size :math:`(z \times n)`, where :math:`z` is the total number of
non-zero elements in the :attr:`input` tensor.

**When** :attr:`as_tuple` **is ``True``**:

Returns a tuple of 1-D tensors, one for each dimension in :attr:`input`,
each containing the indices (in that dimension) of all non-zero elements of
:attr:`input` .

If :attr:`input` has :math:`n` dimensions, then the resulting tuple contains :math:`n`
tensors of size :math:`z`, where :math:`z` is the total number of
non-zero elements in the :attr:`input` tensor.

As a special case, when :attr:`input` has zero dimensions and a nonzero scalar
value, it is treated as a one-dimensional tensor with one element.

Args:
    {input}

Keyword args:
    out (LongTensor, optional): the output tensor containing indices

Returns:
    LongTensor or tuple of LongTensor: If :attr:`as_tuple` is ``False``, the output
    tensor containing indices. If :attr:`as_tuple` is ``True``, one 1-D tensor for
    each dimension, containing the indices of each nonzero element along that
    dimension.

Example::

    >>> torch.nonzero(torch.tensor([1, 1, 1, 0, 1]))
    tensor([[ 0],
            [ 1],
            [ 2],
            [ 4]])
    >>> torch.nonzero(torch.tensor([[0.6, 0.0, 0.0, 0.0],
    ...                             [0.0, 0.4, 0.0, 0.0],
    ...                             [0.0, 0.0, 1.2, 0.0],
    ...                             [0.0, 0.0, 0.0,-0.4]]))
    tensor([[ 0,  0],
            [ 1,  1],
            [ 2,  2],
            [ 3,  3]])
    >>> torch.nonzero(torch.tensor([1, 1, 1, 0, 1]), as_tuple=True)
    (tensor([0, 1, 2, 4]),)
    >>> torch.nonzero(torch.tensor([[0.6, 0.0, 0.0, 0.0],
    ...                             [0.0, 0.4, 0.0, 0.0],
    ...                             [0.0, 0.0, 1.2, 0.0],
    ...                             [0.0, 0.0, 0.0,-0.4]]), as_tuple=True)
    (tensor([0, 1, 2, 3]), tensor([0, 1, 2, 3]))
    >>> torch.nonzero(torch.tensor(5), as_tuple=True)
    (tensor([0]),)
""".format(**common_args))

add_docstr(torch.normal,
           r"""
normal(mean, std, *, generator=None, out=None) -> Tensor

Returns a tensor of random numbers drawn from separate normal distributions
whose mean and standard deviation are given.

The :attr:`mean` is a tensor with the mean of
each output element's normal distribution

The :attr:`std` is a tensor with the standard deviation of
each output element's normal distribution

The shapes of :attr:`mean` and :attr:`std` don't need to match, but the
total number of elements in each tensor need to be the same.

.. note:: When the shapes do not match, the shape of :attr:`mean`
          is used as the shape for the returned output tensor

.. note:: When :attr:`std` is a CUDA tensor, this function synchronizes
          its device with the CPU.

Args:
    mean (Tensor): the tensor of per-element means
    std (Tensor): the tensor of per-element standard deviations

Keyword args:
    {generator}
    {out}

Example::

    >>> torch.normal(mean=torch.arange(1., 11.), std=torch.arange(1, 0, -0.1))
    tensor([  1.0425,   3.5672,   2.7969,   4.2925,   4.7229,   6.2134,
              8.0505,   8.1408,   9.0563,  10.0566])

.. function:: normal(mean=0.0, std, *, out=None) -> Tensor

Similar to the function above, but the means are shared among all drawn
elements.

Args:
    mean (float, optional): the mean for all distributions
    std (Tensor): the tensor of per-element standard deviations

Keyword args:
    {out}

Example::

    >>> torch.normal(mean=0.5, std=torch.arange(1., 6.))
    tensor([-1.2793, -1.0732, -2.0687,  5.1177, -1.2303])

.. function:: normal(mean, std=1.0, *, out=None) -> Tensor

Similar to the function above, but the standard deviations are shared among
all drawn elements.

Args:
    mean (Tensor): the tensor of per-element means
    std (float, optional): the standard deviation for all distributions

Keyword args:
    out (Tensor, optional): the output tensor

Example::

    >>> torch.normal(mean=torch.arange(1., 6.))
    tensor([ 1.1552,  2.6148,  2.6535,  5.8318,  4.2361])

.. function:: normal(mean, std, size, *, out=None) -> Tensor

Similar to the function above, but the means and standard deviations are shared
among all drawn elements. The resulting tensor has size given by :attr:`size`.

Args:
    mean (float): the mean for all distributions
    std (float): the standard deviation for all distributions
    size (int...): a sequence of integers defining the shape of the output tensor.

Keyword args:
    {out}

Example::

    >>> torch.normal(2, 3, size=(1, 4))
    tensor([[-1.3987, -1.9544,  3.6048,  0.7909]])
""".format(**common_args))

add_docstr(torch.numel,
           r"""
numel(input) -> int

Returns the total number of elements in the :attr:`input` tensor.

Args:
    {input}

Example::

    >>> a = torch.randn(1, 2, 3, 4, 5)
    >>> torch.numel(a)
    120
    >>> a = torch.zeros(4,4)
    >>> torch.numel(a)
    16

""".format(**common_args))

add_docstr(torch.ones,
           r"""
ones(*size, *, out=None, dtype=None, layout=torch.strided, device=None, requires_grad=False) -> Tensor

Returns a tensor filled with the scalar value `1`, with the shape defined
by the variable argument :attr:`size`.

Args:
    size (int...): a sequence of integers defining the shape of the output tensor.
        Can be a variable number of arguments or a collection like a list or tuple.

Keyword arguments:
    {out}
    {dtype}
    {layout}
    {device}
    {requires_grad}

Example::

    >>> torch.ones(2, 3)
    tensor([[ 1.,  1.,  1.],
            [ 1.,  1.,  1.]])

    >>> torch.ones(5)
    tensor([ 1.,  1.,  1.,  1.,  1.])

""".format(**factory_common_args))

add_docstr(torch.ones_like,
           r"""
ones_like(input, *, dtype=None, layout=None, device=None, requires_grad=False, memory_format=torch.preserve_format) -> Tensor

Returns a tensor filled with the scalar value `1`, with the same size as
:attr:`input`. ``torch.ones_like(input)`` is equivalent to
``torch.ones(input.size(), dtype=input.dtype, layout=input.layout, device=input.device)``.

.. warning::
    As of 0.4, this function does not support an :attr:`out` keyword. As an alternative,
    the old ``torch.ones_like(input, out=output)`` is equivalent to
    ``torch.ones(input.size(), out=output)``.

Args:
    {input}

Keyword arguments:
    {dtype}
    {layout}
    {device}
    {requires_grad}
    {memory_format}

Example::

    >>> input = torch.empty(2, 3)
    >>> torch.ones_like(input)
    tensor([[ 1.,  1.,  1.],
            [ 1.,  1.,  1.]])
""".format(**factory_like_common_args))

add_docstr(torch.orgqr,
           r"""
orgqr(input, tau) -> Tensor

Alias for :func:`torch.linalg.householder_product`.
""")

add_docstr(torch.ormqr,
           r"""
ormqr(input, tau, other, left=True, transpose=False, *, out=None) -> Tensor

Computes the matrix-matrix multiplication of a product of Householder matrices with a general matrix.

Multiplies a :math:`m \times n` matrix `C` (given by :attr:`other`) with a matrix `Q`,
where `Q` is represented using Householder reflectors `(input, tau)`.
See `Representation of Orthogonal or Unitary Matrices`_ for further details.

If :attr:`left` is `True` then `op(Q)` times `C` is computed, otherwise the result is `C` times `op(Q)`.
When :attr:`left` is `True`, the implicit matrix `Q` has size :math:`m \times m`.
It has size :math:`n \times n` otherwise.
If :attr:`transpose` is `True` then `op` is the conjugate transpose operation, otherwise it's a no-op.

Supports inputs of float, double, cfloat and cdouble dtypes.
Also supports batched inputs, and, if the input is batched, the output is batched with the same dimensions.

.. seealso::

        :func:`torch.geqrf` can be used to form the Householder representation `(input, tau)` of matrix `Q`
        from the QR decomposition.

Args:
    input (Tensor): tensor of shape `(*, mn, k)` where `*` is zero or more batch dimensions
                    and `mn` equals to `m` or `n` depending on the :attr:`left`.
    tau (Tensor): tensor of shape `(*, min(mn, k))` where `*` is zero or more batch dimensions.
    other (Tensor): tensor of shape `(*, m, n)` where `*` is zero or more batch dimensions.
    left (bool): controls the order of multiplication.
    transpose (bool): controls whether the matrix `Q` is conjugate transposed or not.

Keyword args:
    out (Tensor, optional): the output Tensor. Ignored if `None`. Default: `None`.

.. _Representation of Orthogonal or Unitary Matrices:
    https://www.netlib.org/lapack/lug/node128.html
""")

add_docstr(torch.permute,
           r"""
permute(input, dims) -> Tensor

Returns a view of the original tensor :attr:`input` with its dimensions permuted.

Args:
    {input}
    dims (tuple of ints): The desired ordering of dimensions

Example:
    >>> x = torch.randn(2, 3, 5)
    >>> x.size()
    torch.Size([2, 3, 5])
    >>> torch.permute(x, (2, 0, 1)).size()
    torch.Size([5, 2, 3])
""")

add_docstr(torch.poisson,
           r"""
poisson(input, generator=None) -> Tensor

Returns a tensor of the same size as :attr:`input` with each element
sampled from a Poisson distribution with rate parameter given by the corresponding
element in :attr:`input` i.e.,

.. math::
    \text{{out}}_i \sim \text{{Poisson}}(\text{{input}}_i)

Args:
    input (Tensor): the input tensor containing the rates of the Poisson distribution

Keyword args:
    {generator}

Example::

    >>> rates = torch.rand(4, 4) * 5  # rate parameter between 0 and 5
    >>> torch.poisson(rates)
    tensor([[9., 1., 3., 5.],
            [8., 6., 6., 0.],
            [0., 4., 5., 3.],
            [2., 1., 4., 2.]])
""".format(**common_args))

add_docstr(torch.polygamma,
           r"""
polygamma(n, input, *, out=None) -> Tensor

Computes the :math:`n^{th}` derivative of the digamma function on :attr:`input`.
:math:`n \geq 0` is called the order of the polygamma function.

.. math::
    \psi^{(n)}(x) = \frac{d^{(n)}}{dx^{(n)}} \psi(x)

.. note::
    This function is implemented only for nonnegative integers :math:`n \geq 0`.
""" + """
Args:
    n (int): the order of the polygamma function
    {input}

Keyword args:
    {out}

Example::

    >>> a = torch.tensor([1, 0.5])
    >>> torch.polygamma(1, a)
    tensor([1.64493, 4.9348])
    >>> torch.polygamma(2, a)
    tensor([ -2.4041, -16.8288])
    >>> torch.polygamma(3, a)
    tensor([ 6.4939, 97.4091])
    >>> torch.polygamma(4, a)
    tensor([ -24.8863, -771.4742])
""".format(**common_args))

add_docstr(torch.positive,
           r"""
positive(input) -> Tensor

Returns :attr:`input`.
Throws a runtime error if :attr:`input` is a bool tensor.
""" + r"""
Args:
    {input}

Example::

    >>> t = torch.randn(5)
    >>> t
    tensor([ 0.0090, -0.2262, -0.0682, -0.2866,  0.3940])
    >>> torch.positive(t)
    tensor([ 0.0090, -0.2262, -0.0682, -0.2866,  0.3940])
""".format(**common_args))

add_docstr(torch.pow,
           r"""
pow(input, exponent, *, out=None) -> Tensor

Takes the power of each element in :attr:`input` with :attr:`exponent` and
returns a tensor with the result.

:attr:`exponent` can be either a single ``float`` number or a `Tensor`
with the same number of elements as :attr:`input`.

When :attr:`exponent` is a scalar value, the operation applied is:

.. math::
    \text{out}_i = x_i ^ \text{exponent}

When :attr:`exponent` is a tensor, the operation applied is:

.. math::
    \text{out}_i = x_i ^ {\text{exponent}_i}
""" + r"""
When :attr:`exponent` is a tensor, the shapes of :attr:`input`
and :attr:`exponent` must be :ref:`broadcastable <broadcasting-semantics>`.

Args:
    {input}
    exponent (float or tensor): the exponent value

Keyword args:
    {out}

Example::

    >>> a = torch.randn(4)
    >>> a
    tensor([ 0.4331,  1.2475,  0.6834, -0.2791])
    >>> torch.pow(a, 2)
    tensor([ 0.1875,  1.5561,  0.4670,  0.0779])
    >>> exp = torch.arange(1., 5.)

    >>> a = torch.arange(1., 5.)
    >>> a
    tensor([ 1.,  2.,  3.,  4.])
    >>> exp
    tensor([ 1.,  2.,  3.,  4.])
    >>> torch.pow(a, exp)
    tensor([   1.,    4.,   27.,  256.])

.. function:: pow(self, exponent, *, out=None) -> Tensor

:attr:`self` is a scalar ``float`` value, and :attr:`exponent` is a tensor.
The returned tensor :attr:`out` is of the same shape as :attr:`exponent`

The operation applied is:

.. math::
    \text{{out}}_i = \text{{self}} ^ {{\text{{exponent}}_i}}

Args:
    self (float): the scalar base value for the power operation
    exponent (Tensor): the exponent tensor

Keyword args:
    {out}

Example::

    >>> exp = torch.arange(1., 5.)
    >>> base = 2
    >>> torch.pow(base, exp)
    tensor([  2.,   4.,   8.,  16.])
""".format(**common_args))

add_docstr(torch.float_power,
           r"""
float_power(input, exponent, *, out=None) -> Tensor

Raises :attr:`input` to the power of :attr:`exponent`, elementwise, in double precision.
If neither input is complex returns a ``torch.float64`` tensor,
and if one or more inputs is complex returns a ``torch.complex128`` tensor.

.. note::
    This function always computes in double precision, unlike :func:`torch.pow`,
    which implements more typical :ref:`type promotion <type-promotion-doc>`.
    This is useful when the computation needs to be performed in a wider or more precise dtype,
    or the results of the computation may contain fractional values not representable in the input dtypes,
    like when an integer base is raised to a negative integer exponent.

Args:
    input (Tensor or Number): the base value(s)
    exponent (Tensor or Number): the exponent value(s)

Keyword args:
    {out}

Example::

    >>> a = torch.randint(10, (4,))
    >>> a
    tensor([6, 4, 7, 1])
    >>> torch.float_power(a, 2)
    tensor([36., 16., 49.,  1.], dtype=torch.float64)

    >>> a = torch.arange(1, 5)
    >>> a
    tensor([ 1,  2,  3,  4])
    >>> exp = torch.tensor([2, -3, 4, -5])
    >>> exp
    tensor([ 2, -3,  4, -5])
    >>> torch.float_power(a, exp)
    tensor([1.0000e+00, 1.2500e-01, 8.1000e+01, 9.7656e-04], dtype=torch.float64)
""".format(**common_args))

add_docstr(torch.prod,
           r"""
prod(input, *, dtype=None) -> Tensor

Returns the product of all elements in the :attr:`input` tensor.

Args:
    {input}

Keyword args:
    {dtype}

Example::

    >>> a = torch.randn(1, 3)
    >>> a
    tensor([[-0.8020,  0.5428, -1.5854]])
    >>> torch.prod(a)
    tensor(0.6902)

.. function:: prod(input, dim, keepdim=False, *, dtype=None) -> Tensor

Returns the product of each row of the :attr:`input` tensor in the given
dimension :attr:`dim`.

{keepdim_details}

Args:
    {input}
    {dim}
    {keepdim}

Keyword args:
    {dtype}

Example::

    >>> a = torch.randn(4, 2)
    >>> a
    tensor([[ 0.5261, -0.3837],
            [ 1.1857, -0.2498],
            [-1.1646,  0.0705],
            [ 1.1131, -1.0629]])
    >>> torch.prod(a, 1)
    tensor([-0.2018, -0.2962, -0.0821, -1.1831])
""".format(**single_dim_common))

add_docstr(torch.promote_types,
           r"""
promote_types(type1, type2) -> dtype

Returns the :class:`torch.dtype` with the smallest size and scalar kind that is
not smaller nor of lower kind than either `type1` or `type2`. See type promotion
:ref:`documentation <type-promotion-doc>` for more information on the type
promotion logic.

Args:
    type1 (:class:`torch.dtype`)
    type2 (:class:`torch.dtype`)

Example::

    >>> torch.promote_types(torch.int32, torch.float32)
    torch.float32
    >>> torch.promote_types(torch.uint8, torch.long)
    torch.long
""")

add_docstr(torch.qr,
           r"""
qr(input, some=True, *, out=None) -> (Tensor, Tensor)

Computes the QR decomposition of a matrix or a batch of matrices :attr:`input`,
and returns a namedtuple (Q, R) of tensors such that :math:`\text{input} = Q R`
with :math:`Q` being an orthogonal matrix or batch of orthogonal matrices and
:math:`R` being an upper triangular matrix or batch of upper triangular matrices.

If :attr:`some` is ``True``, then this function returns the thin (reduced) QR factorization.
Otherwise, if :attr:`some` is ``False``, this function returns the complete QR factorization.

.. warning::

    :func:`torch.qr` is deprecated in favor of :func:`torch.linalg.qr`
    and will be removed in a future PyTorch release. The boolean parameter :attr:`some` has been
    replaced with a string parameter :attr:`mode`.

    ``Q, R = torch.qr(A)`` should be replaced with

    .. code:: python

        Q, R = torch.linalg.qr(A)

    ``Q, R = torch.qr(A, some=False)`` should be replaced with

    .. code:: python

        Q, R = torch.linalg.qr(A, mode="complete")

.. warning::
          If you plan to backpropagate through QR, note that the current backward implementation
          is only well-defined when the first :math:`\min(input.size(-1), input.size(-2))`
          columns of :attr:`input` are linearly independent.
          This behavior will propably change once QR supports pivoting.

.. note:: This function uses LAPACK for CPU inputs and MAGMA for CUDA inputs,
          and may produce different (valid) decompositions on different device types
          or different platforms.

Args:
    input (Tensor): the input tensor of size :math:`(*, m, n)` where `*` is zero or more
                batch dimensions consisting of matrices of dimension :math:`m \times n`.
    some (bool, optional): Set to ``True`` for reduced QR decomposition and ``False`` for
                complete QR decomposition. If `k = min(m, n)` then:

                  * ``some=True`` : returns `(Q, R)` with dimensions (m, k), (k, n) (default)

                  * ``'some=False'``: returns `(Q, R)` with dimensions (m, m), (m, n)

Keyword args:
    out (tuple, optional): tuple of `Q` and `R` tensors.
                The dimensions of `Q` and `R` are detailed in the description of :attr:`some` above.

Example::

    >>> a = torch.tensor([[12., -51, 4], [6, 167, -68], [-4, 24, -41]])
    >>> q, r = torch.qr(a)
    >>> q
    tensor([[-0.8571,  0.3943,  0.3314],
            [-0.4286, -0.9029, -0.0343],
            [ 0.2857, -0.1714,  0.9429]])
    >>> r
    tensor([[ -14.0000,  -21.0000,   14.0000],
            [   0.0000, -175.0000,   70.0000],
            [   0.0000,    0.0000,  -35.0000]])
    >>> torch.mm(q, r).round()
    tensor([[  12.,  -51.,    4.],
            [   6.,  167.,  -68.],
            [  -4.,   24.,  -41.]])
    >>> torch.mm(q.t(), q).round()
    tensor([[ 1.,  0.,  0.],
            [ 0.,  1., -0.],
            [ 0., -0.,  1.]])
    >>> a = torch.randn(3, 4, 5)
    >>> q, r = torch.qr(a, some=False)
    >>> torch.allclose(torch.matmul(q, r), a)
    True
    >>> torch.allclose(torch.matmul(q.transpose(-2, -1), q), torch.eye(5))
    True
""")

add_docstr(torch.rad2deg,
           r"""
rad2deg(input, *, out=None) -> Tensor

Returns a new tensor with each of the elements of :attr:`input`
converted from angles in radians to degrees.

Args:
    {input}

Keyword arguments:
    {out}

Example::

    >>> a = torch.tensor([[3.142, -3.142], [6.283, -6.283], [1.570, -1.570]])
    >>> torch.rad2deg(a)
    tensor([[ 180.0233, -180.0233],
            [ 359.9894, -359.9894],
            [  89.9544,  -89.9544]])

""".format(**common_args))

add_docstr(torch.deg2rad,
           r"""
deg2rad(input, *, out=None) -> Tensor

Returns a new tensor with each of the elements of :attr:`input`
converted from angles in degrees to radians.

Args:
    {input}

Keyword arguments:
    {out}

Example::

    >>> a = torch.tensor([[180.0, -180.0], [360.0, -360.0], [90.0, -90.0]])
    >>> torch.deg2rad(a)
    tensor([[ 3.1416, -3.1416],
            [ 6.2832, -6.2832],
            [ 1.5708, -1.5708]])

""".format(**common_args))

add_docstr(torch.heaviside,
           r"""
heaviside(input, values, *, out=None) -> Tensor

Computes the Heaviside step function for each element in :attr:`input`.
The Heaviside step function is defined as:

.. math::
    \text{{heaviside}}(input, values) = \begin{cases}
        0, & \text{if input < 0}\\
        values, & \text{if input == 0}\\
        1, & \text{if input > 0}
    \end{cases}
""" + r"""

Args:
    {input}
    values (Tensor): The values to use where :attr:`input` is zero.

Keyword arguments:
    {out}

Example::

    >>> input = torch.tensor([-1.5, 0, 2.0])
    >>> values = torch.tensor([0.5])
    >>> torch.heaviside(input, values)
    tensor([0.0000, 0.5000, 1.0000])
    >>> values = torch.tensor([1.2, -2.0, 3.5])
    >>> torch.heaviside(input, values)
    tensor([0., -2., 1.])

""".format(**common_args))

add_docstr(torch.rand,
           r"""
rand(*size, *, out=None, dtype=None, layout=torch.strided, device=None, requires_grad=False) -> Tensor

Returns a tensor filled with random numbers from a uniform distribution
on the interval :math:`[0, 1)`

The shape of the tensor is defined by the variable argument :attr:`size`.

Args:
    size (int...): a sequence of integers defining the shape of the output tensor.
        Can be a variable number of arguments or a collection like a list or tuple.

Keyword args:
    {generator}
    {out}
    {dtype}
    {layout}
    {device}
    {requires_grad}

Example::

    >>> torch.rand(4)
    tensor([ 0.5204,  0.2503,  0.3525,  0.5673])
    >>> torch.rand(2, 3)
    tensor([[ 0.8237,  0.5781,  0.6879],
            [ 0.3816,  0.7249,  0.0998]])
""".format(**factory_common_args))

add_docstr(torch.rand_like,
           r"""
rand_like(input, *, dtype=None, layout=None, device=None, requires_grad=False, memory_format=torch.preserve_format) -> Tensor

Returns a tensor with the same size as :attr:`input` that is filled with
random numbers from a uniform distribution on the interval :math:`[0, 1)`.
``torch.rand_like(input)`` is equivalent to
``torch.rand(input.size(), dtype=input.dtype, layout=input.layout, device=input.device)``.

Args:
    {input}

Keyword args:
    {dtype}
    {layout}
    {device}
    {requires_grad}
    {memory_format}

""".format(**factory_like_common_args))

add_docstr(torch.randint,
           """
randint(low=0, high, size, \\*, generator=None, out=None, \
dtype=None, layout=torch.strided, device=None, requires_grad=False) -> Tensor

Returns a tensor filled with random integers generated uniformly
between :attr:`low` (inclusive) and :attr:`high` (exclusive).

The shape of the tensor is defined by the variable argument :attr:`size`.

.. note::
    With the global dtype default (``torch.float32``), this function returns
    a tensor with dtype ``torch.int64``.

Args:
    low (int, optional): Lowest integer to be drawn from the distribution. Default: 0.
    high (int): One above the highest integer to be drawn from the distribution.
    size (tuple): a tuple defining the shape of the output tensor.

Keyword args:
    {generator}
    {out}
    {dtype}
    {layout}
    {device}
    {requires_grad}

Example::

    >>> torch.randint(3, 5, (3,))
    tensor([4, 3, 4])


    >>> torch.randint(10, (2, 2))
    tensor([[0, 2],
            [5, 5]])


    >>> torch.randint(3, 10, (2, 2))
    tensor([[4, 5],
            [6, 7]])


""".format(**factory_common_args))

add_docstr(torch.randint_like,
           """
randint_like(input, low=0, high, \\*, dtype=None, layout=torch.strided, device=None, requires_grad=False, \
memory_format=torch.preserve_format) -> Tensor

Returns a tensor with the same shape as Tensor :attr:`input` filled with
random integers generated uniformly between :attr:`low` (inclusive) and
:attr:`high` (exclusive).

.. note:
    With the global dtype default (``torch.float32``), this function returns
    a tensor with dtype ``torch.int64``.

Args:
    {input}
    low (int, optional): Lowest integer to be drawn from the distribution. Default: 0.
    high (int): One above the highest integer to be drawn from the distribution.

Keyword args:
    {dtype}
    {layout}
    {device}
    {requires_grad}
    {memory_format}

""".format(**factory_like_common_args))

add_docstr(torch.randn,
           r"""
randn(*size, *, out=None, dtype=None, layout=torch.strided, device=None, requires_grad=False) -> Tensor

Returns a tensor filled with random numbers from a normal distribution
with mean `0` and variance `1` (also called the standard normal
distribution).

.. math::
    \text{{out}}_{{i}} \sim \mathcal{{N}}(0, 1)

The shape of the tensor is defined by the variable argument :attr:`size`.

Args:
    size (int...): a sequence of integers defining the shape of the output tensor.
        Can be a variable number of arguments or a collection like a list or tuple.

Keyword args:
    {generator}
    {out}
    {dtype}
    {layout}
    {device}
    {requires_grad}

Example::

    >>> torch.randn(4)
    tensor([-2.1436,  0.9966,  2.3426, -0.6366])
    >>> torch.randn(2, 3)
    tensor([[ 1.5954,  2.8929, -1.0923],
            [ 1.1719, -0.4709, -0.1996]])
""".format(**factory_common_args))

add_docstr(torch.randn_like,
           r"""
randn_like(input, *, dtype=None, layout=None, device=None, requires_grad=False, memory_format=torch.preserve_format) -> Tensor

Returns a tensor with the same size as :attr:`input` that is filled with
random numbers from a normal distribution with mean 0 and variance 1.
``torch.randn_like(input)`` is equivalent to
``torch.randn(input.size(), dtype=input.dtype, layout=input.layout, device=input.device)``.

Args:
    {input}

Keyword args:
    {dtype}
    {layout}
    {device}
    {requires_grad}
    {memory_format}

""".format(**factory_like_common_args))

add_docstr(torch.randperm,
           """
randperm(n, *, generator=None, out=None, dtype=torch.int64,layout=torch.strided, \
device=None, requires_grad=False, pin_memory=False) -> Tensor
""" + r"""
Returns a random permutation of integers from ``0`` to ``n - 1``.

Args:
    n (int): the upper bound (exclusive)

Keyword args:
    {generator}
    {out}
    dtype (:class:`torch.dtype`, optional): the desired data type of returned tensor.
        Default: ``torch.int64``.
    {layout}
    {device}
    {requires_grad}
    {pin_memory}

Example::

    >>> torch.randperm(4)
    tensor([2, 1, 0, 3])
""".format(**factory_common_args))

add_docstr(torch.tensor,
           r"""
tensor(data, *, dtype=None, device=None, requires_grad=False, pin_memory=False) -> Tensor

Constructs a tensor with :attr:`data`.

.. warning::

    :func:`torch.tensor` always copies :attr:`data`. If you have a Tensor
    ``data`` and want to avoid a copy, use :func:`torch.Tensor.requires_grad_`
    or :func:`torch.Tensor.detach`.
    If you have a NumPy ``ndarray`` and want to avoid a copy, use
    :func:`torch.as_tensor`.

.. warning::

    When data is a tensor `x`, :func:`torch.tensor` reads out 'the data' from whatever it is passed,
    and constructs a leaf variable. Therefore ``torch.tensor(x)`` is equivalent to ``x.clone().detach()``
    and ``torch.tensor(x, requires_grad=True)`` is equivalent to ``x.clone().detach().requires_grad_(True)``.
    The equivalents using ``clone()`` and ``detach()`` are recommended.

Args:
    {data}

Keyword args:
    {dtype}
    {device}
    {requires_grad}
    {pin_memory}


Example::

    >>> torch.tensor([[0.1, 1.2], [2.2, 3.1], [4.9, 5.2]])
    tensor([[ 0.1000,  1.2000],
            [ 2.2000,  3.1000],
            [ 4.9000,  5.2000]])

    >>> torch.tensor([0, 1])  # Type inference on data
    tensor([ 0,  1])

    >>> torch.tensor([[0.11111, 0.222222, 0.3333333]],
    ...              dtype=torch.float64,
    ...              device=torch.device('cuda:0'))  # creates a torch.cuda.DoubleTensor
    tensor([[ 0.1111,  0.2222,  0.3333]], dtype=torch.float64, device='cuda:0')

    >>> torch.tensor(3.14159)  # Create a scalar (zero-dimensional tensor)
    tensor(3.1416)

    >>> torch.tensor([])  # Create an empty tensor (of size (0,))
    tensor([])
""".format(**factory_data_common_args))

add_docstr(torch.range,
           r"""
range(start=0, end, step=1, *, out=None, dtype=None, layout=torch.strided, device=None, requires_grad=False) -> Tensor

Returns a 1-D tensor of size :math:`\left\lfloor \frac{\text{end} - \text{start}}{\text{step}} \right\rfloor + 1`
with values from :attr:`start` to :attr:`end` with step :attr:`step`. Step is
the gap between two values in the tensor.

.. math::
    \text{out}_{i+1} = \text{out}_i + \text{step}.
""" + r"""
.. warning::
    This function is deprecated and will be removed in a future release because its behavior is inconsistent with
    Python's range builtin. Instead, use :func:`torch.arange`, which produces values in [start, end).

Args:
    start (float): the starting value for the set of points. Default: ``0``.
    end (float): the ending value for the set of points
    step (float): the gap between each pair of adjacent points. Default: ``1``.

Keyword args:
    {out}
    {dtype} If `dtype` is not given, infer the data type from the other input
        arguments. If any of `start`, `end`, or `stop` are floating-point, the
        `dtype` is inferred to be the default dtype, see
        :meth:`~torch.get_default_dtype`. Otherwise, the `dtype` is inferred to
        be `torch.int64`.
    {layout}
    {device}
    {requires_grad}

Example::

    >>> torch.range(1, 4)
    tensor([ 1.,  2.,  3.,  4.])
    >>> torch.range(1, 4, 0.5)
    tensor([ 1.0000,  1.5000,  2.0000,  2.5000,  3.0000,  3.5000,  4.0000])
""".format(**factory_common_args))

add_docstr(torch.arange,
           r"""
arange(start=0, end, step=1, *, out=None, dtype=None, layout=torch.strided, device=None, requires_grad=False) -> Tensor

Returns a 1-D tensor of size :math:`\left\lceil \frac{\text{end} - \text{start}}{\text{step}} \right\rceil`
with values from the interval ``[start, end)`` taken with common difference
:attr:`step` beginning from `start`.

Note that non-integer :attr:`step` is subject to floating point rounding errors when
comparing against :attr:`end`; to avoid inconsistency, we advise adding a small epsilon to :attr:`end`
in such cases.

.. math::
    \text{out}_{{i+1}} = \text{out}_{i} + \text{step}
""" + r"""
Args:
    start (Number): the starting value for the set of points. Default: ``0``.
    end (Number): the ending value for the set of points
    step (Number): the gap between each pair of adjacent points. Default: ``1``.

Keyword args:
    {out}
    {dtype} If `dtype` is not given, infer the data type from the other input
        arguments. If any of `start`, `end`, or `stop` are floating-point, the
        `dtype` is inferred to be the default dtype, see
        :meth:`~torch.get_default_dtype`. Otherwise, the `dtype` is inferred to
        be `torch.int64`.
    {layout}
    {device}
    {requires_grad}

Example::

    >>> torch.arange(5)
    tensor([ 0,  1,  2,  3,  4])
    >>> torch.arange(1, 4)
    tensor([ 1,  2,  3])
    >>> torch.arange(1, 2.5, 0.5)
    tensor([ 1.0000,  1.5000,  2.0000])
""".format(**factory_common_args))

add_docstr(torch.ravel,
           r"""
ravel(input) -> Tensor

Return a contiguous flattened tensor. A copy is made only if needed.

Args:
    {input}

Example::

    >>> t = torch.tensor([[[1, 2],
    ...                    [3, 4]],
    ...                   [[5, 6],
    ...                    [7, 8]]])
    >>> torch.ravel(t)
    tensor([1, 2, 3, 4, 5, 6, 7, 8])
""".format(**common_args))

add_docstr(torch.remainder,
           r"""
remainder(input, other, *, out=None) -> Tensor

Like :func:`torch.fmod` this applies C++'s `std::fmod <https://en.cppreference.com/w/cpp/numeric/math/fmod>`_
for floating point tensors and the modulus operation for integer tensors.
Unlike :func:`torch.fmod`, however, if the sign of the modulus is different
than the sign of the divisor :attr:`other` then the divisor is added to the modulus.

Supports :ref:`broadcasting to a common shape <broadcasting-semantics>`,
:ref:`type promotion <type-promotion-doc>`, and integer and float inputs.

.. note::
    Complex inputs are not supported. In some cases, it is not mathematically
    possible to satisfy the definition of a modulo operation with complex numbers.
    See :func:`torch.fmod` for how division by zero is handled.

Args:
    input (Tensor or Scalar): the dividend
    other (Tensor or Scalar): the divisor

Keyword args:
    {out}

Example::

    >>> torch.remainder(torch.tensor([-3., -2, -1, 1, 2, 3]), 2)
    tensor([ 1.,  0.,  1.,  1.,  0.,  1.])
    >>> torch.remainder(torch.tensor([1, 2, 3, 4, 5]), -1.5)
    tensor([ -0.5000, -1.0000,  0.0000, -0.5000, -1.0000 ])

.. seealso::

    :func:`torch.fmod` which just computes the modulus for integer inputs and
    applies C++'s `std::fmod <https://en.cppreference.com/w/cpp/numeric/math/fmod>`_
    for floating point inputs.
""".format(**common_args))

add_docstr(torch.renorm,
           r"""
renorm(input, p, dim, maxnorm, *, out=None) -> Tensor

Returns a tensor where each sub-tensor of :attr:`input` along dimension
:attr:`dim` is normalized such that the `p`-norm of the sub-tensor is lower
than the value :attr:`maxnorm`

.. note:: If the norm of a row is lower than `maxnorm`, the row is unchanged

Args:
    {input}
    p (float): the power for the norm computation
    dim (int): the dimension to slice over to get the sub-tensors
    maxnorm (float): the maximum norm to keep each sub-tensor under

Keyword args:
    {out}

Example::

    >>> x = torch.ones(3, 3)
    >>> x[1].fill_(2)
    tensor([ 2.,  2.,  2.])
    >>> x[2].fill_(3)
    tensor([ 3.,  3.,  3.])
    >>> x
    tensor([[ 1.,  1.,  1.],
            [ 2.,  2.,  2.],
            [ 3.,  3.,  3.]])
    >>> torch.renorm(x, 1, 0, 5)
    tensor([[ 1.0000,  1.0000,  1.0000],
            [ 1.6667,  1.6667,  1.6667],
            [ 1.6667,  1.6667,  1.6667]])
""".format(**common_args))

add_docstr(torch.reshape,
           r"""
reshape(input, shape) -> Tensor

Returns a tensor with the same data and number of elements as :attr:`input`,
but with the specified shape. When possible, the returned tensor will be a view
of :attr:`input`. Otherwise, it will be a copy. Contiguous inputs and inputs
with compatible strides can be reshaped without copying, but you should not
depend on the copying vs. viewing behavior.

See :meth:`torch.Tensor.view` on when it is possible to return a view.

A single dimension may be -1, in which case it's inferred from the remaining
dimensions and the number of elements in :attr:`input`.

Args:
    input (Tensor): the tensor to be reshaped
    shape (tuple of ints): the new shape

Example::

    >>> a = torch.arange(4.)
    >>> torch.reshape(a, (2, 2))
    tensor([[ 0.,  1.],
            [ 2.,  3.]])
    >>> b = torch.tensor([[0, 1], [2, 3]])
    >>> torch.reshape(b, (-1,))
    tensor([ 0,  1,  2,  3])
""")


add_docstr(torch.result_type,
           r"""
result_type(tensor1, tensor2) -> dtype

Returns the :class:`torch.dtype` that would result from performing an arithmetic
operation on the provided input tensors. See type promotion :ref:`documentation <type-promotion-doc>`
for more information on the type promotion logic.

Args:
    tensor1 (Tensor or Number): an input tensor or number
    tensor2 (Tensor or Number): an input tensor or number

Example::

    >>> torch.result_type(torch.tensor([1, 2], dtype=torch.int), 1.0)
    torch.float32
    >>> torch.result_type(torch.tensor([1, 2], dtype=torch.uint8), torch.tensor(1))
    torch.uint8
""")

add_docstr(torch.row_stack,
           r"""
row_stack(tensors, *, out=None) -> Tensor

Alias of :func:`torch.vstack`.
""".format(**common_args))

add_docstr(torch.round,
           r"""
round(input, *, out=None) -> Tensor

Returns a new tensor with each of the elements of :attr:`input` rounded
to the closest integer.

Args:
    {input}

Keyword args:
    {out}

Example::

    >>> a = torch.randn(4)
    >>> a
    tensor([ 0.9920,  0.6077,  0.9734, -1.0362])
    >>> torch.round(a)
    tensor([ 1.,  1.,  1., -1.])
""".format(**common_args))

add_docstr(torch.rsqrt,
           r"""
rsqrt(input, *, out=None) -> Tensor

Returns a new tensor with the reciprocal of the square-root of each of
the elements of :attr:`input`.

.. math::
    \text{out}_{i} = \frac{1}{\sqrt{\text{input}_{i}}}
""" + r"""
Args:
    {input}

Keyword args:
    {out}

Example::

    >>> a = torch.randn(4)
    >>> a
    tensor([-0.0370,  0.2970,  1.5420, -0.9105])
    >>> torch.rsqrt(a)
    tensor([    nan,  1.8351,  0.8053,     nan])
""".format(**common_args))

add_docstr(torch.scatter,
           r"""
scatter(input, dim, index, src) -> Tensor

Out-of-place version of :meth:`torch.Tensor.scatter_`
""")

add_docstr(torch.scatter_add,
           r"""
scatter_add(input, dim, index, src) -> Tensor

Out-of-place version of :meth:`torch.Tensor.scatter_add_`
""")

add_docstr(torch.set_flush_denormal,
           r"""
set_flush_denormal(mode) -> bool

Disables denormal floating numbers on CPU.

Returns ``True`` if your system supports flushing denormal numbers and it
successfully configures flush denormal mode.  :meth:`~torch.set_flush_denormal`
is only supported on x86 architectures supporting SSE3.

Args:
    mode (bool): Controls whether to enable flush denormal mode or not

Example::

    >>> torch.set_flush_denormal(True)
    True
    >>> torch.tensor([1e-323], dtype=torch.float64)
    tensor([ 0.], dtype=torch.float64)
    >>> torch.set_flush_denormal(False)
    True
    >>> torch.tensor([1e-323], dtype=torch.float64)
    tensor(9.88131e-324 *
           [ 1.0000], dtype=torch.float64)
""")

add_docstr(torch.set_num_threads, r"""
set_num_threads(int)

Sets the number of threads used for intraop parallelism on CPU.

.. warning::
    To ensure that the correct number of threads is used, set_num_threads
    must be called before running eager, JIT or autograd code.
""")

add_docstr(torch.set_num_interop_threads, r"""
set_num_interop_threads(int)

Sets the number of threads used for interop parallelism
(e.g. in JIT interpreter) on CPU.

.. warning::
    Can only be called once and before any inter-op parallel work
    is started (e.g. JIT execution).
""")

add_docstr(torch.sigmoid, r"""
sigmoid(input, *, out=None) -> Tensor

Alias for :func:`torch.special.expit`.
""")

add_docstr(torch.logit,
           r"""
logit(input, eps=None, *, out=None) -> Tensor

Alias for :func:`torch.special.logit`.
""")

add_docstr(torch.sign,
           r"""
sign(input, *, out=None) -> Tensor

Returns a new tensor with the signs of the elements of :attr:`input`.

.. math::
    \text{out}_{i} = \operatorname{sgn}(\text{input}_{i})
""" + r"""
Args:
    {input}

Keyword args:
    {out}

Example::

    >>> a = torch.tensor([0.7, -1.2, 0., 2.3])
    >>> a
    tensor([ 0.7000, -1.2000,  0.0000,  2.3000])
    >>> torch.sign(a)
    tensor([ 1., -1.,  0.,  1.])
""".format(**common_args))

add_docstr(torch.signbit,
           r"""
signbit(input, *, out=None) -> Tensor

Tests if each element of :attr:`input` has its sign bit set (is less than zero) or not.

Args:
  {input}

Keyword args:
  {out}

Example::

    >>> a = torch.tensor([0.7, -1.2, 0., 2.3])
    >>> torch.signbit(a)
    tensor([ False, True,  False,  False])
""".format(**common_args))

add_docstr(torch.sgn,
           r"""
sgn(input, *, out=None) -> Tensor

This function is an extension of torch.sign() to complex tensors.
It computes a new tensor whose elements have
the same angles as the corresponding elements of :attr:`input` and
absolute values (i.e. magnitudes) of one for complex tensors and
is equivalent to torch.sign() for non-complex tensors.

.. math::
    \text{out}_{i} = \begin{cases}
                    0 & |\text{{input}}_i| == 0 \\
                    \frac{{\text{{input}}_i}}{|{\text{{input}}_i}|} & \text{otherwise}
                    \end{cases}

""" + r"""
Args:
    {input}

Keyword args:
  {out}

Example::

    >>> t = torch.tensor([3+4j, 7-24j, 0, 1+2j])
    >>> t.sgn()
    tensor([0.6000+0.8000j, 0.2800-0.9600j, 0.0000+0.0000j, 0.4472+0.8944j])
""".format(**common_args))

add_docstr(torch.sin,
           r"""
sin(input, *, out=None) -> Tensor

Returns a new tensor with the sine of the elements of :attr:`input`.

.. math::
    \text{out}_{i} = \sin(\text{input}_{i})
""" + r"""
Args:
    {input}

Keyword args:
    {out}

Example::

    >>> a = torch.randn(4)
    >>> a
    tensor([-0.5461,  0.1347, -2.7266, -0.2746])
    >>> torch.sin(a)
    tensor([-0.5194,  0.1343, -0.4032, -0.2711])
""".format(**common_args))

add_docstr(torch.sinc,
           r"""
sinc(input, *, out=None) -> Tensor

Computes the normalized sinc of :attr:`input.`

.. math::
    \text{out}_{i} =
    \begin{cases}
      1, & \text{if}\ \text{input}_{i}=0 \\
      \sin(\pi \text{input}_{i}) / (\pi \text{input}_{i}), & \text{otherwise}
    \end{cases}
""" + r"""
Args:
    {input}

Keyword args:
    {out}

Example::

    >>> a = torch.randn(4)
    >>> a
    tensor([ 0.2252, -0.2948,  1.0267, -1.1566])
    >>> torch.sinc(a)
    tensor([ 0.9186,  0.8631, -0.0259, -0.1300])
""".format(**common_args))

add_docstr(torch.sinh,
           r"""
sinh(input, *, out=None) -> Tensor

Returns a new tensor with the hyperbolic sine of the elements of
:attr:`input`.

.. math::
    \text{out}_{i} = \sinh(\text{input}_{i})
""" + r"""
Args:
    {input}

Keyword args:
    {out}

Example::

    >>> a = torch.randn(4)
    >>> a
    tensor([ 0.5380, -0.8632, -0.1265,  0.9399])
    >>> torch.sinh(a)
    tensor([ 0.5644, -0.9744, -0.1268,  1.0845])

.. note::
   When :attr:`input` is on the CPU, the implementation of torch.sinh may use
   the Sleef library, which rounds very large results to infinity or negative
   infinity. See `here <https://sleef.org/purec.xhtml>`_ for details.
""".format(**common_args))

add_docstr(torch.sort,
           r"""
sort(input, dim=-1, descending=False, stable=False, *, out=None) -> (Tensor, LongTensor)

Sorts the elements of the :attr:`input` tensor along a given dimension
in ascending order by value.

If :attr:`dim` is not given, the last dimension of the `input` is chosen.

If :attr:`descending` is ``True`` then the elements are sorted in descending
order by value.

If :attr:`stable` is ``True`` then the sorting routine becomes stable, preserving
the order of equivalent elements.

A namedtuple of (values, indices) is returned, where the `values` are the
sorted values and `indices` are the indices of the elements in the original
`input` tensor.

.. warning:: `stable=True` only works on the CPU for now.

Args:
    {input}
    dim (int, optional): the dimension to sort along
    descending (bool, optional): controls the sorting order (ascending or descending)
    stable (bool, optional): makes the sorting routine stable, which guarantees that the order
       of equivalent elements is preserved.

Keyword args:
    out (tuple, optional): the output tuple of (`Tensor`, `LongTensor`) that can
        be optionally given to be used as output buffers

Example::

    >>> x = torch.randn(3, 4)
    >>> sorted, indices = torch.sort(x)
    >>> sorted
    tensor([[-0.2162,  0.0608,  0.6719,  2.3332],
            [-0.5793,  0.0061,  0.6058,  0.9497],
            [-0.5071,  0.3343,  0.9553,  1.0960]])
    >>> indices
    tensor([[ 1,  0,  2,  3],
            [ 3,  1,  0,  2],
            [ 0,  3,  1,  2]])

    >>> sorted, indices = torch.sort(x, 0)
    >>> sorted
    tensor([[-0.5071, -0.2162,  0.6719, -0.5793],
            [ 0.0608,  0.0061,  0.9497,  0.3343],
            [ 0.6058,  0.9553,  1.0960,  2.3332]])
    >>> indices
    tensor([[ 2,  0,  0,  1],
            [ 0,  1,  1,  2],
            [ 1,  2,  2,  0]])
    >>> x = torch.tensor([0, 1] * 9)
    >>> x.sort()
    torch.return_types.sort(
        values=tensor([0, 0, 0, 0, 0, 0, 0, 0, 0, 1, 1, 1, 1, 1, 1, 1, 1, 1]),
        indices=tensor([ 2, 16,  4,  6, 14,  8,  0, 10, 12,  9, 17, 15, 13, 11,  7,  5,  3,  1]))
    >>> x.sort(stable=True)
    torch.return_types.sort(
        values=tensor([0, 0, 0, 0, 0, 0, 0, 0, 0, 1, 1, 1, 1, 1, 1, 1, 1, 1]),
        indices=tensor([ 0,  2,  4,  6,  8, 10, 12, 14, 16,  1,  3,  5,  7,  9, 11, 13, 15, 17]))
""".format(**common_args))

add_docstr(torch.argsort,
           r"""
argsort(input, dim=-1, descending=False) -> LongTensor

Returns the indices that sort a tensor along a given dimension in ascending
order by value.

This is the second value returned by :meth:`torch.sort`.  See its documentation
for the exact semantics of this method.

Args:
    {input}
    dim (int, optional): the dimension to sort along
    descending (bool, optional): controls the sorting order (ascending or descending)

Example::

    >>> a = torch.randn(4, 4)
    >>> a
    tensor([[ 0.0785,  1.5267, -0.8521,  0.4065],
            [ 0.1598,  0.0788, -0.0745, -1.2700],
            [ 1.2208,  1.0722, -0.7064,  1.2564],
            [ 0.0669, -0.2318, -0.8229, -0.9280]])


    >>> torch.argsort(a, dim=1)
    tensor([[2, 0, 3, 1],
            [3, 2, 1, 0],
            [2, 1, 0, 3],
            [3, 2, 1, 0]])
""".format(**common_args))

add_docstr(torch.msort,
           r"""
msort(input, *, out=None) -> Tensor

Sorts the elements of the :attr:`input` tensor along its first dimension
in ascending order by value.

.. note:: `torch.msort(t)` is equivalent to `torch.sort(t, dim=0)[0]`.
          See also :func:`torch.sort`.

Args:
    {input}

Keyword args:
    {out}

Example::

    >>> t = torch.randn(3, 4)
    >>> t
    tensor([[-0.1321,  0.4370, -1.2631, -1.1289],
            [-2.0527, -1.1250,  0.2275,  0.3077],
            [-0.0881, -0.1259, -0.5495,  1.0284]])
    >>> torch.msort(t)
    tensor([[-2.0527, -1.1250, -1.2631, -1.1289],
            [-0.1321, -0.1259, -0.5495,  0.3077],
            [-0.0881,  0.4370,  0.2275,  1.0284]])
""".format(**common_args))

add_docstr(torch.sparse_csr_tensor,
           r"""
sparse_csr_tensor(crow_indices, col_indices, values, size=None, *, dtype=None, device=None, requires_grad=False) -> Tensor

Constructs a :ref:`sparse tensor in CSR (Compressed Sparse Row) <sparse-csr-docs>` with specified
values at the given :attr:`crow_indices` and :attr:`col_indices`. Sparse matrix multiplication operations
in CSR format are typically faster than that for sparse tensors in COO format. Make you have a look
at :ref:`the note on the data type of the indices <sparse-csr-docs>`.

Args:
    crow_indices (array_like): One-dimensional array of size size[0] + 1. The last element
        is the number of non-zeros. This tensor encodes the index in values and col_indices
        depending on where the given row starts. Each successive number in the tensor
        subtracted by the number before it denotes the number of elements in a given row.
    col_indices (array_like): Column co-ordinates of each element in values. Strictly one
        dimensional tensor with the same length as values.
    values (array_list): Initial values for the tensor. Can be a list, tuple, NumPy ``ndarray``, scalar,
        and other types.
    size (list, tuple, :class:`torch.Size`, optional): Size of the sparse tensor. If not provided, the
        size will be inferred as the minimum size big enough to hold all non-zero elements.

Keyword args:
    dtype (:class:`torch.dtype`, optional): the desired data type of returned tensor.
        Default: if None, infers data type from :attr:`values`.
    device (:class:`torch.device`, optional): the desired device of returned tensor.
        Default: if None, uses the current device for the default tensor type
        (see :func:`torch.set_default_tensor_type`). :attr:`device` will be the CPU
        for CPU tensor types and the current CUDA device for CUDA tensor types.
    {requires_grad}

Example ::
    >>> crow_indices = [0, 2, 4]
    >>> col_indices = [0, 1, 0, 1]
    >>> values = [1, 2, 3, 4]
    >>> torch.sparse_csr_tensor(torch.tensor(crow_indices, dtype=torch.int64),
    ...                         torch.tensor(col_indices, dtype=torch.int64),
    ...                         torch.tensor(values), dtype=torch.double)
    tensor(crow_indices=tensor([0, 2, 4]),
           col_indices=tensor([0, 1, 0, 1]),
           values=tensor([1., 2., 3., 4.]), size=(2, 2), nnz=4,
           dtype=torch.float64, layout=torch.sparse_csr)
""".format(**factory_common_args))

add_docstr(torch.sparse_coo_tensor,
           r"""
sparse_coo_tensor(indices, values, size=None, *, dtype=None, device=None, requires_grad=False) -> Tensor

Constructs a :ref:`sparse tensor in COO(rdinate) format
<sparse-coo-docs>` with specified values at the given
:attr:`indices`.

.. note::

   This function returns an :ref:`uncoalesced tensor <sparse-uncoalesced-coo-docs>`.

Args:
    indices (array_like): Initial data for the tensor. Can be a list, tuple,
        NumPy ``ndarray``, scalar, and other types. Will be cast to a :class:`torch.LongTensor`
        internally. The indices are the coordinates of the non-zero values in the matrix, and thus
        should be two-dimensional where the first dimension is the number of tensor dimensions and
        the second dimension is the number of non-zero values.
    values (array_like): Initial values for the tensor. Can be a list, tuple,
        NumPy ``ndarray``, scalar, and other types.
    size (list, tuple, or :class:`torch.Size`, optional): Size of the sparse tensor. If not
        provided the size will be inferred as the minimum size big enough to hold all non-zero
        elements.

Keyword args:
    dtype (:class:`torch.dtype`, optional): the desired data type of returned tensor.
        Default: if None, infers data type from :attr:`values`.
    device (:class:`torch.device`, optional): the desired device of returned tensor.
        Default: if None, uses the current device for the default tensor type
        (see :func:`torch.set_default_tensor_type`). :attr:`device` will be the CPU
        for CPU tensor types and the current CUDA device for CUDA tensor types.
    {requires_grad}


Example::

    >>> i = torch.tensor([[0, 1, 1],
    ...                   [2, 0, 2]])
    >>> v = torch.tensor([3, 4, 5], dtype=torch.float32)
    >>> torch.sparse_coo_tensor(i, v, [2, 4])
    tensor(indices=tensor([[0, 1, 1],
                           [2, 0, 2]]),
           values=tensor([3., 4., 5.]),
           size=(2, 4), nnz=3, layout=torch.sparse_coo)

    >>> torch.sparse_coo_tensor(i, v)  # Shape inference
    tensor(indices=tensor([[0, 1, 1],
                           [2, 0, 2]]),
           values=tensor([3., 4., 5.]),
           size=(2, 3), nnz=3, layout=torch.sparse_coo)

    >>> torch.sparse_coo_tensor(i, v, [2, 4],
    ...                         dtype=torch.float64,
    ...                         device=torch.device('cuda:0'))
    tensor(indices=tensor([[0, 1, 1],
                           [2, 0, 2]]),
           values=tensor([3., 4., 5.]),
           device='cuda:0', size=(2, 4), nnz=3, dtype=torch.float64,
           layout=torch.sparse_coo)

    # Create an empty sparse tensor with the following invariants:
    #   1. sparse_dim + dense_dim = len(SparseTensor.shape)
    #   2. SparseTensor._indices().shape = (sparse_dim, nnz)
    #   3. SparseTensor._values().shape = (nnz, SparseTensor.shape[sparse_dim:])
    #
    # For instance, to create an empty sparse tensor with nnz = 0, dense_dim = 0 and
    # sparse_dim = 1 (hence indices is a 2D tensor of shape = (1, 0))
    >>> S = torch.sparse_coo_tensor(torch.empty([1, 0]), [], [1])
    tensor(indices=tensor([], size=(1, 0)),
           values=tensor([], size=(0,)),
           size=(1,), nnz=0, layout=torch.sparse_coo)

    # and to create an empty sparse tensor with nnz = 0, dense_dim = 1 and
    # sparse_dim = 1
    >>> S = torch.sparse_coo_tensor(torch.empty([1, 0]), torch.empty([0, 2]), [1, 2])
    tensor(indices=tensor([], size=(1, 0)),
           values=tensor([], size=(0, 2)),
           size=(1, 2), nnz=0, layout=torch.sparse_coo)

.. _torch.sparse: https://pytorch.org/docs/stable/sparse.html
""".format(**factory_common_args))

add_docstr(torch.sqrt,
           r"""
sqrt(input, *, out=None) -> Tensor

Returns a new tensor with the square-root of the elements of :attr:`input`.

.. math::
    \text{out}_{i} = \sqrt{\text{input}_{i}}
""" + r"""
Args:
    {input}

Keyword args:
    {out}

Example::

    >>> a = torch.randn(4)
    >>> a
    tensor([-2.0755,  1.0226,  0.0831,  0.4806])
    >>> torch.sqrt(a)
    tensor([    nan,  1.0112,  0.2883,  0.6933])
""".format(**common_args))

add_docstr(torch.square,
           r"""
square(input, *, out=None) -> Tensor

Returns a new tensor with the square of the elements of :attr:`input`.

Args:
    {input}

Keyword args:
    {out}

Example::

    >>> a = torch.randn(4)
    >>> a
    tensor([-2.0755,  1.0226,  0.0831,  0.4806])
    >>> torch.square(a)
    tensor([ 4.3077,  1.0457,  0.0069,  0.2310])
""".format(**common_args))

add_docstr(torch.squeeze,
           r"""
squeeze(input, dim=None, *, out=None) -> Tensor

Returns a tensor with all the dimensions of :attr:`input` of size `1` removed.

For example, if `input` is of shape:
:math:`(A \times 1 \times B \times C \times 1 \times D)` then the `out` tensor
will be of shape: :math:`(A \times B \times C \times D)`.

When :attr:`dim` is given, a squeeze operation is done only in the given
dimension. If `input` is of shape: :math:`(A \times 1 \times B)`,
``squeeze(input, 0)`` leaves the tensor unchanged, but ``squeeze(input, 1)``
will squeeze the tensor to the shape :math:`(A \times B)`.

.. note:: The returned tensor shares the storage with the input tensor,
          so changing the contents of one will change the contents of the other.

.. warning:: If the tensor has a batch dimension of size 1, then `squeeze(input)`
          will also remove the batch dimension, which can lead to unexpected
          errors.

Args:
    {input}
    dim (int, optional): if given, the input will be squeezed only in
           this dimension

Keyword args:
    {out}

Example::

    >>> x = torch.zeros(2, 1, 2, 1, 2)
    >>> x.size()
    torch.Size([2, 1, 2, 1, 2])
    >>> y = torch.squeeze(x)
    >>> y.size()
    torch.Size([2, 2, 2])
    >>> y = torch.squeeze(x, 0)
    >>> y.size()
    torch.Size([2, 1, 2, 1, 2])
    >>> y = torch.squeeze(x, 1)
    >>> y.size()
    torch.Size([2, 2, 1, 2])
""".format(**common_args))

add_docstr(torch.std, r"""
std(input, dim, unbiased, keepdim=False, *, out=None) -> Tensor

If :attr:`unbiased` is ``True``, Bessel's correction will be used.
Otherwise, the sample deviation is calculated, without any correction.

Args:
    {input}
    {dim}
<<<<<<< HEAD

Keyword args:
    unbiased (bool): whether to use Bessel's correction (:math:`\delta N = 1`).
    {keepdim}
    {out}


.. function:: std(input, unbiased) -> Tensor
   :noindex:

Calculates the standard deviation of all elements in the :attr:`input` tensor.

=======

Keyword args:
    unbiased (bool): whether to use Bessel's correction (:math:`\delta N = 1`).
    {keepdim}
    {out}


.. function:: std(input, unbiased) -> Tensor
   :noindex:

Calculates the standard deviation of all elements in the :attr:`input` tensor.

>>>>>>> 1fc3576d
If :attr:`unbiased` is ``True``, Bessel's correction will be used.
Otherwise, the sample deviation is calculated, without any correction.

Args:
    {input}
    unbiased (bool): whether to use Bessel's correction (:math:`\delta N = 1`).

Example::

    >>> a = torch.tensor([[-0.8166, -1.3802, -0.3560]])
    >>> torch.std(a, unbiased=False)
    tensor(0.4188)
""".format(**multi_dim_common))

add_docstr(torch.std_mean,
           r"""
std_mean(input, dim, unbiased, keepdim=False, *, out=None) -> (Tensor, Tensor)

If :attr:`unbiased` is ``True``, Bessel's correction will be used to calculate
the standard deviation. Otherwise, the sample deviation is calculated, without
any correction.

Args:
    {input}
    {dim}
<<<<<<< HEAD

Keyword args:
    unbiased (bool): whether to use Bessel's correction (:math:`\delta N = 1`).
    {keepdim}
    {out}

Returns:
    A tuple (std, mean) containing the standard deviation and mean.

.. function:: std_mean(input, unbiased) -> (Tensor, Tensor)
   :noindex:

=======

Keyword args:
    unbiased (bool): whether to use Bessel's correction (:math:`\delta N = 1`).
    {keepdim}
    {out}

Returns:
    A tuple (std, mean) containing the standard deviation and mean.

.. function:: std_mean(input, unbiased) -> (Tensor, Tensor)
   :noindex:

>>>>>>> 1fc3576d
Calculates the standard deviation and mean of all elements in the :attr:`input`
tensor.

If :attr:`unbiased` is ``True``, Bessel's correction will be used.
Otherwise, the sample deviation is calculated, without any correction.

Args:
    {input}
    unbiased (bool): whether to use Bessel's correction (:math:`\delta N = 1`).

Returns:
    A tuple (std, mean) containing the standard deviation and mean.

Example::

    >>> a = torch.tensor([[-0.8166, -1.3802, -0.3560]])
    >>> torch.std_mean(a, unbiased=False)
    (tensor(0.4188), tensor(-0.8509))
""".format(**multi_dim_common))

add_docstr(torch.sub, r"""
sub(input, other, *, alpha=1, out=None) -> Tensor

Subtracts :attr:`other`, scaled by :attr:`alpha`, from :attr:`input`.

.. math::
    \text{{out}}_i = \text{{input}}_i - \text{{alpha}} \times \text{{other}}_i
""" + r"""

Supports :ref:`broadcasting to a common shape <broadcasting-semantics>`,
:ref:`type promotion <type-promotion-doc>`, and integer, float, and complex inputs.

Args:
    {input}
    other (Tensor or Scalar): the tensor or scalar to subtract from :attr:`input`

Keyword args:
    alpha (Scalar): the scalar multiplier for :attr:`other`
    {out}

Example::

    >>> a = torch.tensor((1, 2))
    >>> b = torch.tensor((0, 1))
    >>> torch.sub(a, b, alpha=2)
    tensor([1, 0])
""".format(**common_args))

add_docstr(torch.subtract, r"""
subtract(input, other, *, alpha=1, out=None) -> Tensor

Alias for :func:`torch.sub`.
""")

add_docstr(torch.sum,
           r"""
sum(input, *, dtype=None) -> Tensor

Returns the sum of all elements in the :attr:`input` tensor.

Args:
    {input}

Keyword args:
    {dtype}

Example::

    >>> a = torch.randn(1, 3)
    >>> a
    tensor([[ 0.1133, -0.9567,  0.2958]])
    >>> torch.sum(a)
    tensor(-0.5475)

.. function:: sum(input, dim, keepdim=False, *, dtype=None) -> Tensor

Returns the sum of each row of the :attr:`input` tensor in the given
dimension :attr:`dim`. If :attr:`dim` is a list of dimensions,
reduce over all of them.

{keepdim_details}

Args:
    {input}
    {dim}
    {keepdim}

Keyword args:
    {dtype}

Example::

    >>> a = torch.randn(4, 4)
    >>> a
    tensor([[ 0.0569, -0.2475,  0.0737, -0.3429],
            [-0.2993,  0.9138,  0.9337, -1.6864],
            [ 0.1132,  0.7892, -0.1003,  0.5688],
            [ 0.3637, -0.9906, -0.4752, -1.5197]])
    >>> torch.sum(a, 1)
    tensor([-0.4598, -0.1381,  1.3708, -2.6217])
    >>> b = torch.arange(4 * 5 * 6).view(4, 5, 6)
    >>> torch.sum(b, (2, 1))
    tensor([  435.,  1335.,  2235.,  3135.])
""".format(**multi_dim_common))

add_docstr(torch.nansum,
           r"""
nansum(input, *, dtype=None) -> Tensor

Returns the sum of all elements, treating Not a Numbers (NaNs) as zero.

Args:
    {input}

Keyword args:
    {dtype}

Example::

    >>> a = torch.tensor([1., 2., float('nan'), 4.])
    >>> torch.nansum(a)
    tensor(7.)

.. function:: nansum(input, dim, keepdim=False, *, dtype=None) -> Tensor

Returns the sum of each row of the :attr:`input` tensor in the given
dimension :attr:`dim`, treating Not a Numbers (NaNs) as zero.
If :attr:`dim` is a list of dimensions, reduce over all of them.

{keepdim_details}

Args:
    {input}
    {dim}
    {keepdim}

Keyword args:
    {dtype}

Example::

    >>> torch.nansum(torch.tensor([1., float("nan")]))
    1.0
    >>> a = torch.tensor([[1, 2], [3., float("nan")]])
    >>> torch.nansum(a)
    tensor(6.)
    >>> torch.nansum(a, dim=0)
    tensor([4., 2.])
    >>> torch.nansum(a, dim=1)
    tensor([3., 3.])
""".format(**multi_dim_common))

add_docstr(torch.svd,
           r"""
svd(input, some=True, compute_uv=True, *, out=None) -> (Tensor, Tensor, Tensor)

Computes the singular value decomposition of either a matrix or batch of
matrices :attr:`input`. The singular value decomposition is represented as a
namedtuple `(U, S, V)`, such that :attr:`input` `= U diag(S) Vᴴ`.
where `Vᴴ` is the transpose of `V` for real inputs,
and the conjugate transpose of `V` for complex inputs.
If :attr:`input` is a batch of matrices, then `U`, `S`, and `V` are also
batched with the same batch dimensions as :attr:`input`.

If :attr:`some` is `True` (default), the method returns the reduced singular
value decomposition. In this case, if the last two dimensions of :attr:`input` are
`m` and `n`, then the returned `U` and `V` matrices will contain only
`min(n, m)` orthonormal columns.

If :attr:`compute_uv` is `False`, the returned `U` and `V` will be
zero-filled matrices of shape `(m, m)` and `(n, n)`
respectively, and the same device as :attr:`input`. The argument :attr:`some`
has no effect when :attr:`compute_uv` is `False`.

Supports :attr:`input` of float, double, cfloat and cdouble data types.
The dtypes of `U` and `V` are the same as :attr:`input`'s. `S` will
always be real-valued, even if :attr:`input` is complex.

.. warning::

    :func:`torch.svd` is deprecated in favor of :func:`torch.linalg.svd`
    and will be removed in a future PyTorch release.

    ``U, S, V = torch.svd(A, some=some, compute_uv=True)`` (default) should be replaced with

    .. code:: python

        U, S, Vh = torch.linalg.svd(A, full_matrices=not some)
        V = Vh.transpose(-2, -1).conj()

    ``_, S, _ = torch.svd(A, some=some, compute_uv=False)`` should be replaced with

    .. code:: python

        S = torch.svdvals(A)

.. note:: Differences with :func:`torch.linalg.svd`:

             * :attr:`some` is the opposite of
               :func:`torch.linalg.svd`'s :attr:`full_matrices`. Note that
               default value for both is `True`, so the default behavior is
               effectively the opposite.
             * :func:`torch.svd` returns `V`, whereas :func:`torch.linalg.svd` returns
               `Vh`, that is, `Vᴴ`.
             * If :attr:`compute_uv` is `False`, :func:`torch.svd` returns zero-filled
               tensors for `U` and `Vh`, whereas :func:`torch.linalg.svd` returns
               empty tensors.

.. note:: The singular values are returned in descending order. If :attr:`input` is a batch of matrices,
          then the singular values of each matrix in the batch are returned in descending order.

.. note:: The `S` tensor can only be used to compute gradients if :attr:`compute_uv` is `True`.

.. note:: When :attr:`some` is `False`, the gradients on `U[..., :, min(m, n):]`
          and `V[..., :, min(m, n):]` will be ignored in the backward pass, as those vectors
          can be arbitrary bases of the corresponding subspaces.

.. note:: The implementation of :func:`torch.linalg.svd` on CPU uses LAPACK's routine `?gesdd`
          (a divide-and-conquer algorithm) instead of `?gesvd` for speed. Analogously,
          on GPU, it uses cuSOLVER's routines `gesvdj` and `gesvdjBatched` on CUDA 10.1.243
          and later, and MAGMA's routine `gesdd` on earlier versions of CUDA.

.. note:: The returned `U` will not be contiguous. The matrix (or batch of matrices) will
          be represented as a column-major matrix (i.e. Fortran-contiguous).

.. warning:: The gradients with respect to `U` and `V` will only be finite when the input does not
             have zero nor repeated singular values.

.. warning:: If the distance between any two singular values is close to zero, the gradients with respect to
             `U` and `V` will be numerically unstable, as they depends on
             :math:`\frac{1}{\min_{i \neq j} \sigma_i^2 - \sigma_j^2}`. The same happens when the matrix
             has small singular values, as these gradients also depend on `S⁻¹`.

.. warning:: For complex-valued :attr:`input` the singular value decomposition is not unique,
             as `U` and `V` may be multiplied by an arbitrary phase factor :math:`e^{i \phi}` on every column.
             The same happens when :attr:`input` has repeated singular values, where one may multiply
             the columns of the spanning subspace in `U` and `V` by a rotation matrix
             and `the resulting vectors will span the same subspace`_.
             Different platforms, like NumPy, or inputs on different device types,
             may produce different `U` and `V` tensors.

Args:
    input (Tensor): the input tensor of size `(*, m, n)` where `*` is zero or more
                    batch dimensions consisting of `(m, n)` matrices.
    some (bool, optional): controls whether to compute the reduced or full decomposition, and
                           consequently, the shape of returned `U` and `V`. Default: `True`.
    compute_uv (bool, optional): controls whether to compute `U` and `V`. Default: `True`.

Keyword args:
    out (tuple, optional): the output tuple of tensors

Example::

    >>> a = torch.randn(5, 3)
    >>> a
    tensor([[ 0.2364, -0.7752,  0.6372],
            [ 1.7201,  0.7394, -0.0504],
            [-0.3371, -1.0584,  0.5296],
            [ 0.3550, -0.4022,  1.5569],
            [ 0.2445, -0.0158,  1.1414]])
    >>> u, s, v = torch.svd(a)
    >>> u
    tensor([[ 0.4027,  0.0287,  0.5434],
            [-0.1946,  0.8833,  0.3679],
            [ 0.4296, -0.2890,  0.5261],
            [ 0.6604,  0.2717, -0.2618],
            [ 0.4234,  0.2481, -0.4733]])
    >>> s
    tensor([2.3289, 2.0315, 0.7806])
    >>> v
    tensor([[-0.0199,  0.8766,  0.4809],
            [-0.5080,  0.4054, -0.7600],
            [ 0.8611,  0.2594, -0.4373]])
    >>> torch.dist(a, torch.mm(torch.mm(u, torch.diag(s)), v.t()))
    tensor(8.6531e-07)
    >>> a_big = torch.randn(7, 5, 3)
    >>> u, s, v = torch.svd(a_big)
    >>> torch.dist(a_big, torch.matmul(torch.matmul(u, torch.diag_embed(s)), v.transpose(-2, -1)))
    tensor(2.6503e-06)

.. _the resulting vectors will span the same subspace:
       (https://en.wikipedia.org/wiki/Singular_value_decomposition#Singular_values,_singular_vectors,_and_their_relation_to_the_SVD)
""")

add_docstr(torch.symeig, r"""
symeig(input, eigenvectors=False, upper=True, *, out=None) -> (Tensor, Tensor)

This function returns eigenvalues and eigenvectors
of a real symmetric or complex Hermitian matrix :attr:`input` or a batch thereof,
represented by a namedtuple (eigenvalues, eigenvectors).

This function calculates all eigenvalues (and vectors) of :attr:`input`
such that :math:`\text{input} = V \text{diag}(e) V^T`.

The boolean argument :attr:`eigenvectors` defines computation of
both eigenvectors and eigenvalues or eigenvalues only.

If it is ``False``, only eigenvalues are computed. If it is ``True``,
both eigenvalues and eigenvectors are computed.

Since the input matrix :attr:`input` is supposed to be symmetric or Hermitian,
only the upper triangular portion is used by default.

If :attr:`upper` is ``False``, then lower triangular portion is used.

.. warning::

    :func:`torch.symeig` is deprecated in favor of :func:`torch.linalg.eigh`
    and will be removed in a future PyTorch release. The default behavior has changed
    from using the upper triangular portion of the matrix by default to using the
    lower triangular portion.

    ``L, _ = torch.symeig(A, upper=upper)`` should be replaced with

    .. code :: python

        UPLO = "U" if upper else "L"
        L = torch.linalg.eigvalsh(A, UPLO=UPLO)

    ``L, V = torch.symeig(A, eigenvectors=True, upper=upper)`` should be replaced with

    .. code :: python

        UPLO = "U" if upper else "L"
        L, V = torch.linalg.eigh(A, UPLO=UPLO)

.. note:: The eigenvalues are returned in ascending order. If :attr:`input` is a batch of matrices,
          then the eigenvalues of each matrix in the batch is returned in ascending order.

.. note:: Irrespective of the original strides, the returned matrix `V` will
          be transposed, i.e. with strides `V.contiguous().transpose(-1, -2).stride()`.

.. warning:: Extra care needs to be taken when backward through outputs. Such
             operation is only stable when all eigenvalues are distinct and becomes
             less stable the smaller :math:`\min_{i \neq j} |\lambda_i - \lambda_j|` is.

Args:
    input (Tensor): the input tensor of size :math:`(*, n, n)` where `*` is zero or more
                    batch dimensions consisting of symmetric or Hermitian matrices.
    eigenvectors(bool, optional): controls whether eigenvectors have to be computed
    upper(boolean, optional): controls whether to consider upper-triangular or lower-triangular region

Keyword args:
    out (tuple, optional): the output tuple of (Tensor, Tensor)

Returns:
    (Tensor, Tensor): A namedtuple (eigenvalues, eigenvectors) containing

        - **eigenvalues** (*Tensor*): Shape :math:`(*, m)`. The eigenvalues in ascending order.
        - **eigenvectors** (*Tensor*): Shape :math:`(*, m, m)`.
          If ``eigenvectors=False``, it's an empty tensor.
          Otherwise, this tensor contains the orthonormal eigenvectors of the ``input``.

Examples::


    >>> a = torch.randn(5, 5)
    >>> a = a + a.t()  # To make a symmetric
    >>> a
    tensor([[-5.7827,  4.4559, -0.2344, -1.7123, -1.8330],
            [ 4.4559,  1.4250, -2.8636, -3.2100, -0.1798],
            [-0.2344, -2.8636,  1.7112, -5.5785,  7.1988],
            [-1.7123, -3.2100, -5.5785, -2.6227,  3.1036],
            [-1.8330, -0.1798,  7.1988,  3.1036, -5.1453]])
    >>> e, v = torch.symeig(a, eigenvectors=True)
    >>> e
    tensor([-13.7012,  -7.7497,  -2.3163,   5.2477,   8.1050])
    >>> v
    tensor([[ 0.1643,  0.9034, -0.0291,  0.3508,  0.1817],
            [-0.2417, -0.3071, -0.5081,  0.6534,  0.4026],
            [-0.5176,  0.1223, -0.0220,  0.3295, -0.7798],
            [-0.4850,  0.2695, -0.5773, -0.5840,  0.1337],
            [ 0.6415, -0.0447, -0.6381, -0.0193, -0.4230]])
    >>> a_big = torch.randn(5, 2, 2)
    >>> a_big = a_big + a_big.transpose(-2, -1)  # To make a_big symmetric
    >>> e, v = a_big.symeig(eigenvectors=True)
    >>> torch.allclose(torch.matmul(v, torch.matmul(e.diag_embed(), v.transpose(-2, -1))), a_big)
    True
""")

add_docstr(torch.t,
           r"""
t(input) -> Tensor

Expects :attr:`input` to be <= 2-D tensor and transposes dimensions 0
and 1.

0-D and 1-D tensors are returned as is. When input is a 2-D tensor this
is equivalent to ``transpose(input, 0, 1)``.

Args:
    {input}

Example::

    >>> x = torch.randn(())
    >>> x
    tensor(0.1995)
    >>> torch.t(x)
    tensor(0.1995)
    >>> x = torch.randn(3)
    >>> x
    tensor([ 2.4320, -0.4608,  0.7702])
    >>> torch.t(x)
    tensor([ 2.4320, -0.4608,  0.7702])
    >>> x = torch.randn(2, 3)
    >>> x
    tensor([[ 0.4875,  0.9158, -0.5872],
            [ 0.3938, -0.6929,  0.6932]])
    >>> torch.t(x)
    tensor([[ 0.4875,  0.3938],
            [ 0.9158, -0.6929],
            [-0.5872,  0.6932]])
""".format(**common_args))

add_docstr(torch.flip,
           r"""
flip(input, dims) -> Tensor

Reverse the order of a n-D tensor along given axis in dims.

.. note::
    `torch.flip` makes a copy of :attr:`input`'s data. This is different from NumPy's `np.flip`,
    which returns a view in constant time. Since copying a tensor's data is more work than viewing that data,
    `torch.flip` is expected to be slower than `np.flip`.

Args:
    {input}
    dims (a list or tuple): axis to flip on

Example::

    >>> x = torch.arange(8).view(2, 2, 2)
    >>> x
    tensor([[[ 0,  1],
             [ 2,  3]],

            [[ 4,  5],
             [ 6,  7]]])
    >>> torch.flip(x, [0, 1])
    tensor([[[ 6,  7],
             [ 4,  5]],

            [[ 2,  3],
             [ 0,  1]]])
""".format(**common_args))

add_docstr(torch.fliplr,
           r"""
fliplr(input) -> Tensor

Flip tensor in the left/right direction, returning a new tensor.

Flip the entries in each row in the left/right direction.
Columns are preserved, but appear in a different order than before.

Note:
    Requires the tensor to be at least 2-D.

.. note::
    `torch.fliplr` makes a copy of :attr:`input`'s data. This is different from NumPy's `np.fliplr`,
    which returns a view in constant time. Since copying a tensor's data is more work than viewing that data,
    `torch.fliplr` is expected to be slower than `np.fliplr`.

Args:
    input (Tensor): Must be at least 2-dimensional.

Example::

    >>> x = torch.arange(4).view(2, 2)
    >>> x
    tensor([[0, 1],
            [2, 3]])
    >>> torch.fliplr(x)
    tensor([[1, 0],
            [3, 2]])
""".format(**common_args))

add_docstr(torch.flipud,
           r"""
flipud(input) -> Tensor

Flip tensor in the up/down direction, returning a new tensor.

Flip the entries in each column in the up/down direction.
Rows are preserved, but appear in a different order than before.

Note:
    Requires the tensor to be at least 1-D.

.. note::
    `torch.flipud` makes a copy of :attr:`input`'s data. This is different from NumPy's `np.flipud`,
    which returns a view in constant time. Since copying a tensor's data is more work than viewing that data,
    `torch.flipud` is expected to be slower than `np.flipud`.

Args:
    input (Tensor): Must be at least 1-dimensional.

Example::

    >>> x = torch.arange(4).view(2, 2)
    >>> x
    tensor([[0, 1],
            [2, 3]])
    >>> torch.flipud(x)
    tensor([[2, 3],
            [0, 1]])
""".format(**common_args))

add_docstr(torch.roll,
           r"""
roll(input, shifts, dims=None) -> Tensor

Roll the tensor along the given dimension(s). Elements that are shifted beyond the
last position are re-introduced at the first position. If a dimension is not
specified, the tensor will be flattened before rolling and then restored
to the original shape.

Args:
    {input}
    shifts (int or tuple of ints): The number of places by which the elements
        of the tensor are shifted. If shifts is a tuple, dims must be a tuple of
        the same size, and each dimension will be rolled by the corresponding
        value
    dims (int or tuple of ints): Axis along which to roll

Example::

    >>> x = torch.tensor([1, 2, 3, 4, 5, 6, 7, 8]).view(4, 2)
    >>> x
    tensor([[1, 2],
            [3, 4],
            [5, 6],
            [7, 8]])
    >>> torch.roll(x, 1, 0)
    tensor([[7, 8],
            [1, 2],
            [3, 4],
            [5, 6]])
    >>> torch.roll(x, -1, 0)
    tensor([[3, 4],
            [5, 6],
            [7, 8],
            [1, 2]])
    >>> torch.roll(x, shifts=(2, 1), dims=(0, 1))
    tensor([[6, 5],
            [8, 7],
            [2, 1],
            [4, 3]])
""".format(**common_args))

add_docstr(torch.rot90,
           r"""
rot90(input, k, dims) -> Tensor

Rotate a n-D tensor by 90 degrees in the plane specified by dims axis.
Rotation direction is from the first towards the second axis if k > 0, and from the second towards the first for k < 0.

Args:
    {input}
    k (int): number of times to rotate
    dims (a list or tuple): axis to rotate

Example::

    >>> x = torch.arange(4).view(2, 2)
    >>> x
    tensor([[0, 1],
            [2, 3]])
    >>> torch.rot90(x, 1, [0, 1])
    tensor([[1, 3],
            [0, 2]])

    >>> x = torch.arange(8).view(2, 2, 2)
    >>> x
    tensor([[[0, 1],
             [2, 3]],

            [[4, 5],
             [6, 7]]])
    >>> torch.rot90(x, 1, [1, 2])
    tensor([[[1, 3],
             [0, 2]],

            [[5, 7],
             [4, 6]]])
""".format(**common_args))

add_docstr(torch.take,
           r"""
take(input, index) -> Tensor

Returns a new tensor with the elements of :attr:`input` at the given indices.
The input tensor is treated as if it were viewed as a 1-D tensor. The result
takes the same shape as the indices.

Args:
    {input}
    index (LongTensor): the indices into tensor

Example::

    >>> src = torch.tensor([[4, 3, 5],
    ...                     [6, 7, 8]])
    >>> torch.take(src, torch.tensor([0, 2, 5]))
    tensor([ 4,  5,  8])
""".format(**common_args))

add_docstr(torch.take_along_dim,
           r"""
take_along_dim(input, indices, dim, *, out=None) -> Tensor

Selects values from :attr:`input` at the 1-dimensional indices from :attr:`indices` along the given :attr:`dim`.

Functions that return indices along a dimension, like :func:`torch.argmax` and :func:`torch.argsort`,
are designed to work with this function. See the examples below.

.. note::
    This function is similar to NumPy's `take_along_axis`.
    See also :func:`torch.gather`.

Args:
    {input}
    indices (tensor): the indices into :attr:`input`. Must have long dtype.
    dim (int): dimension to select along.

Keyword args:
    {out}

Example::

    >>> t = torch.tensor([[10, 30, 20], [60, 40, 50]])
    >>> max_idx = torch.argmax(t)
    >>> torch.take_along_dim(t, max_idx)
    tensor([60])
    >>> sorted_idx = torch.argsort(t, dim=1)
    >>> torch.take_along_dim(t, sorted_idx, dim=1)
    tensor([[10, 20, 30],
            [40, 50, 60]])
""".format(**common_args))

add_docstr(torch.tan,
           r"""
tan(input, *, out=None) -> Tensor

Returns a new tensor with the tangent of the elements of :attr:`input`.

.. math::
    \text{out}_{i} = \tan(\text{input}_{i})
""" + r"""
Args:
    {input}

Keyword args:
    {out}

Example::

    >>> a = torch.randn(4)
    >>> a
    tensor([-1.2027, -1.7687,  0.4412, -1.3856])
    >>> torch.tan(a)
    tensor([-2.5930,  4.9859,  0.4722, -5.3366])
""".format(**common_args))

add_docstr(torch.tanh,
           r"""
tanh(input, *, out=None) -> Tensor

Returns a new tensor with the hyperbolic tangent of the elements
of :attr:`input`.

.. math::
    \text{out}_{i} = \tanh(\text{input}_{i})
""" + r"""
Args:
    {input}

Keyword args:
    {out}

Example::

    >>> a = torch.randn(4)
    >>> a
    tensor([ 0.8986, -0.7279,  1.1745,  0.2611])
    >>> torch.tanh(a)
    tensor([ 0.7156, -0.6218,  0.8257,  0.2553])
""".format(**common_args))

add_docstr(torch.topk,
           r"""
topk(input, k, dim=None, largest=True, sorted=True, *, out=None) -> (Tensor, LongTensor)

Returns the :attr:`k` largest elements of the given :attr:`input` tensor along
a given dimension.

If :attr:`dim` is not given, the last dimension of the `input` is chosen.

If :attr:`largest` is ``False`` then the `k` smallest elements are returned.

A namedtuple of `(values, indices)` is returned, where the `indices` are the indices
of the elements in the original `input` tensor.

The boolean option :attr:`sorted` if ``True``, will make sure that the returned
`k` elements are themselves sorted

Args:
    {input}
    k (int): the k in "top-k"
    dim (int, optional): the dimension to sort along
    largest (bool, optional): controls whether to return largest or
           smallest elements
    sorted (bool, optional): controls whether to return the elements
           in sorted order

Keyword args:
    out (tuple, optional): the output tuple of (Tensor, LongTensor) that can be
        optionally given to be used as output buffers

Example::

    >>> x = torch.arange(1., 6.)
    >>> x
    tensor([ 1.,  2.,  3.,  4.,  5.])
    >>> torch.topk(x, 3)
    torch.return_types.topk(values=tensor([5., 4., 3.]), indices=tensor([4, 3, 2]))
""".format(**common_args))

add_docstr(torch.trace,
           r"""
trace(input) -> Tensor

Returns the sum of the elements of the diagonal of the input 2-D matrix.

Example::

    >>> x = torch.arange(1., 10.).view(3, 3)
    >>> x
    tensor([[ 1.,  2.,  3.],
            [ 4.,  5.,  6.],
            [ 7.,  8.,  9.]])
    >>> torch.trace(x)
    tensor(15.)
""")

add_docstr(torch.transpose,
           r"""
transpose(input, dim0, dim1) -> Tensor

Returns a tensor that is a transposed version of :attr:`input`.
The given dimensions :attr:`dim0` and :attr:`dim1` are swapped.

The resulting :attr:`out` tensor shares its underlying storage with the
:attr:`input` tensor, so changing the content of one would change the content
of the other.

Args:
    {input}
    dim0 (int): the first dimension to be transposed
    dim1 (int): the second dimension to be transposed

Example::

    >>> x = torch.randn(2, 3)
    >>> x
    tensor([[ 1.0028, -0.9893,  0.5809],
            [-0.1669,  0.7299,  0.4942]])
    >>> torch.transpose(x, 0, 1)
    tensor([[ 1.0028, -0.1669],
            [-0.9893,  0.7299],
            [ 0.5809,  0.4942]])
""".format(**common_args))

add_docstr(torch.triangular_solve,
           r"""
triangular_solve(b, A, upper=True, transpose=False, unitriangular=False) -> (Tensor, Tensor)

Solves a system of equations with a triangular coefficient matrix :math:`A`
and multiple right-hand sides :math:`b`.

In particular, solves :math:`AX = b` and assumes :math:`A` is upper-triangular
with the default keyword arguments.

`torch.triangular_solve(b, A)` can take in 2D inputs `b, A` or inputs that are
batches of 2D matrices. If the inputs are batches, then returns
batched outputs `X`

Supports input of float, double, cfloat and cdouble data types.

Args:
    b (Tensor): multiple right-hand sides of size :math:`(*, m, k)` where
                :math:`*` is zero of more batch dimensions
    A (Tensor): the input triangular coefficient matrix of size :math:`(*, m, m)`
                where :math:`*` is zero or more batch dimensions
    upper (bool, optional): whether to solve the upper-triangular system
        of equations (default) or the lower-triangular system of equations. Default: ``True``.
    transpose (bool, optional): whether :math:`A` should be transposed before
        being sent into the solver. Default: ``False``.
    unitriangular (bool, optional): whether :math:`A` is unit triangular.
        If True, the diagonal elements of :math:`A` are assumed to be
        1 and not referenced from :math:`A`. Default: ``False``.

Returns:
    A namedtuple `(solution, cloned_coefficient)` where `cloned_coefficient`
    is a clone of :math:`A` and `solution` is the solution :math:`X` to :math:`AX = b`
    (or whatever variant of the system of equations, depending on the keyword arguments.)

Examples::

    >>> A = torch.randn(2, 2).triu()
    >>> A
    tensor([[ 1.1527, -1.0753],
            [ 0.0000,  0.7986]])
    >>> b = torch.randn(2, 3)
    >>> b
    tensor([[-0.0210,  2.3513, -1.5492],
            [ 1.5429,  0.7403, -1.0243]])
    >>> torch.triangular_solve(b, A)
    torch.return_types.triangular_solve(
    solution=tensor([[ 1.7841,  2.9046, -2.5405],
            [ 1.9320,  0.9270, -1.2826]]),
    cloned_coefficient=tensor([[ 1.1527, -1.0753],
            [ 0.0000,  0.7986]]))
""")

add_docstr(torch.tril,
           r"""
tril(input, diagonal=0, *, out=None) -> Tensor

Returns the lower triangular part of the matrix (2-D tensor) or batch of matrices
:attr:`input`, the other elements of the result tensor :attr:`out` are set to 0.

The lower triangular part of the matrix is defined as the elements on and
below the diagonal.

The argument :attr:`diagonal` controls which diagonal to consider. If
:attr:`diagonal` = 0, all elements on and below the main diagonal are
retained. A positive value includes just as many diagonals above the main
diagonal, and similarly a negative value excludes just as many diagonals below
the main diagonal. The main diagonal are the set of indices
:math:`\lbrace (i, i) \rbrace` for :math:`i \in [0, \min\{d_{1}, d_{2}\} - 1]` where
:math:`d_{1}, d_{2}` are the dimensions of the matrix.
""" + r"""
Args:
    {input}
    diagonal (int, optional): the diagonal to consider

Keyword args:
    {out}

Example::

    >>> a = torch.randn(3, 3)
    >>> a
    tensor([[-1.0813, -0.8619,  0.7105],
            [ 0.0935,  0.1380,  2.2112],
            [-0.3409, -0.9828,  0.0289]])
    >>> torch.tril(a)
    tensor([[-1.0813,  0.0000,  0.0000],
            [ 0.0935,  0.1380,  0.0000],
            [-0.3409, -0.9828,  0.0289]])

    >>> b = torch.randn(4, 6)
    >>> b
    tensor([[ 1.2219,  0.5653, -0.2521, -0.2345,  1.2544,  0.3461],
            [ 0.4785, -0.4477,  0.6049,  0.6368,  0.8775,  0.7145],
            [ 1.1502,  3.2716, -1.1243, -0.5413,  0.3615,  0.6864],
            [-0.0614, -0.7344, -1.3164, -0.7648, -1.4024,  0.0978]])
    >>> torch.tril(b, diagonal=1)
    tensor([[ 1.2219,  0.5653,  0.0000,  0.0000,  0.0000,  0.0000],
            [ 0.4785, -0.4477,  0.6049,  0.0000,  0.0000,  0.0000],
            [ 1.1502,  3.2716, -1.1243, -0.5413,  0.0000,  0.0000],
            [-0.0614, -0.7344, -1.3164, -0.7648, -1.4024,  0.0000]])
    >>> torch.tril(b, diagonal=-1)
    tensor([[ 0.0000,  0.0000,  0.0000,  0.0000,  0.0000,  0.0000],
            [ 0.4785,  0.0000,  0.0000,  0.0000,  0.0000,  0.0000],
            [ 1.1502,  3.2716,  0.0000,  0.0000,  0.0000,  0.0000],
            [-0.0614, -0.7344, -1.3164,  0.0000,  0.0000,  0.0000]])
""".format(**common_args))

# docstr is split in two parts to avoid format mis-captureing :math: braces '{}'
# as common args.
add_docstr(torch.tril_indices,
           r"""
tril_indices(row, col, offset=0, *, dtype=torch.long, device='cpu', layout=torch.strided) -> Tensor

Returns the indices of the lower triangular part of a :attr:`row`-by-
:attr:`col` matrix in a 2-by-N Tensor, where the first row contains row
coordinates of all indices and the second row contains column coordinates.
Indices are ordered based on rows and then columns.

The lower triangular part of the matrix is defined as the elements on and
below the diagonal.

The argument :attr:`offset` controls which diagonal to consider. If
:attr:`offset` = 0, all elements on and below the main diagonal are
retained. A positive value includes just as many diagonals above the main
diagonal, and similarly a negative value excludes just as many diagonals below
the main diagonal. The main diagonal are the set of indices
:math:`\lbrace (i, i) \rbrace` for :math:`i \in [0, \min\{d_{1}, d_{2}\} - 1]`
where :math:`d_{1}, d_{2}` are the dimensions of the matrix.

.. note::
    When running on CUDA, ``row * col`` must be less than :math:`2^{59}` to
    prevent overflow during calculation.
""" + r"""
Args:
    row (``int``): number of rows in the 2-D matrix.
    col (``int``): number of columns in the 2-D matrix.
    offset (``int``): diagonal offset from the main diagonal.
        Default: if not provided, 0.

Keyword args:
    dtype (:class:`torch.dtype`, optional): the desired data type of returned tensor.
        Default: if ``None``, ``torch.long``.
    {device}
    layout (:class:`torch.layout`, optional): currently only support ``torch.strided``.

Example::

    >>> a = torch.tril_indices(3, 3)
    >>> a
    tensor([[0, 1, 1, 2, 2, 2],
            [0, 0, 1, 0, 1, 2]])

    >>> a = torch.tril_indices(4, 3, -1)
    >>> a
    tensor([[1, 2, 2, 3, 3, 3],
            [0, 0, 1, 0, 1, 2]])

    >>> a = torch.tril_indices(4, 3, 1)
    >>> a
    tensor([[0, 0, 1, 1, 1, 2, 2, 2, 3, 3, 3],
            [0, 1, 0, 1, 2, 0, 1, 2, 0, 1, 2]])
""".format(**factory_common_args))

add_docstr(torch.triu,
           r"""
triu(input, diagonal=0, *, out=None) -> Tensor

Returns the upper triangular part of a matrix (2-D tensor) or batch of matrices
:attr:`input`, the other elements of the result tensor :attr:`out` are set to 0.

The upper triangular part of the matrix is defined as the elements on and
above the diagonal.

The argument :attr:`diagonal` controls which diagonal to consider. If
:attr:`diagonal` = 0, all elements on and above the main diagonal are
retained. A positive value excludes just as many diagonals above the main
diagonal, and similarly a negative value includes just as many diagonals below
the main diagonal. The main diagonal are the set of indices
:math:`\lbrace (i, i) \rbrace` for :math:`i \in [0, \min\{d_{1}, d_{2}\} - 1]` where
:math:`d_{1}, d_{2}` are the dimensions of the matrix.
""" + r"""
Args:
    {input}
    diagonal (int, optional): the diagonal to consider

Keyword args:
    {out}

Example::

    >>> a = torch.randn(3, 3)
    >>> a
    tensor([[ 0.2309,  0.5207,  2.0049],
            [ 0.2072, -1.0680,  0.6602],
            [ 0.3480, -0.5211, -0.4573]])
    >>> torch.triu(a)
    tensor([[ 0.2309,  0.5207,  2.0049],
            [ 0.0000, -1.0680,  0.6602],
            [ 0.0000,  0.0000, -0.4573]])
    >>> torch.triu(a, diagonal=1)
    tensor([[ 0.0000,  0.5207,  2.0049],
            [ 0.0000,  0.0000,  0.6602],
            [ 0.0000,  0.0000,  0.0000]])
    >>> torch.triu(a, diagonal=-1)
    tensor([[ 0.2309,  0.5207,  2.0049],
            [ 0.2072, -1.0680,  0.6602],
            [ 0.0000, -0.5211, -0.4573]])

    >>> b = torch.randn(4, 6)
    >>> b
    tensor([[ 0.5876, -0.0794, -1.8373,  0.6654,  0.2604,  1.5235],
            [-0.2447,  0.9556, -1.2919,  1.3378, -0.1768, -1.0857],
            [ 0.4333,  0.3146,  0.6576, -1.0432,  0.9348, -0.4410],
            [-0.9888,  1.0679, -1.3337, -1.6556,  0.4798,  0.2830]])
    >>> torch.triu(b, diagonal=1)
    tensor([[ 0.0000, -0.0794, -1.8373,  0.6654,  0.2604,  1.5235],
            [ 0.0000,  0.0000, -1.2919,  1.3378, -0.1768, -1.0857],
            [ 0.0000,  0.0000,  0.0000, -1.0432,  0.9348, -0.4410],
            [ 0.0000,  0.0000,  0.0000,  0.0000,  0.4798,  0.2830]])
    >>> torch.triu(b, diagonal=-1)
    tensor([[ 0.5876, -0.0794, -1.8373,  0.6654,  0.2604,  1.5235],
            [-0.2447,  0.9556, -1.2919,  1.3378, -0.1768, -1.0857],
            [ 0.0000,  0.3146,  0.6576, -1.0432,  0.9348, -0.4410],
            [ 0.0000,  0.0000, -1.3337, -1.6556,  0.4798,  0.2830]])
""".format(**common_args))

# docstr is split in two parts to avoid format mis-capturing :math: braces '{}'
# as common args.
add_docstr(torch.triu_indices,
           r"""
triu_indices(row, col, offset=0, *, dtype=torch.long, device='cpu', layout=torch.strided) -> Tensor

Returns the indices of the upper triangular part of a :attr:`row` by
:attr:`col` matrix in a 2-by-N Tensor, where the first row contains row
coordinates of all indices and the second row contains column coordinates.
Indices are ordered based on rows and then columns.

The upper triangular part of the matrix is defined as the elements on and
above the diagonal.

The argument :attr:`offset` controls which diagonal to consider. If
:attr:`offset` = 0, all elements on and above the main diagonal are
retained. A positive value excludes just as many diagonals above the main
diagonal, and similarly a negative value includes just as many diagonals below
the main diagonal. The main diagonal are the set of indices
:math:`\lbrace (i, i) \rbrace` for :math:`i \in [0, \min\{d_{1}, d_{2}\} - 1]`
where :math:`d_{1}, d_{2}` are the dimensions of the matrix.

.. note::
    When running on CUDA, ``row * col`` must be less than :math:`2^{59}` to
    prevent overflow during calculation.
""" + r"""
Args:
    row (``int``): number of rows in the 2-D matrix.
    col (``int``): number of columns in the 2-D matrix.
    offset (``int``): diagonal offset from the main diagonal.
        Default: if not provided, 0.

Keyword args:
    dtype (:class:`torch.dtype`, optional): the desired data type of returned tensor.
        Default: if ``None``, ``torch.long``.
    {device}
    layout (:class:`torch.layout`, optional): currently only support ``torch.strided``.

Example::

    >>> a = torch.triu_indices(3, 3)
    >>> a
    tensor([[0, 0, 0, 1, 1, 2],
            [0, 1, 2, 1, 2, 2]])

    >>> a = torch.triu_indices(4, 3, -1)
    >>> a
    tensor([[0, 0, 0, 1, 1, 1, 2, 2, 3],
            [0, 1, 2, 0, 1, 2, 1, 2, 2]])

    >>> a = torch.triu_indices(4, 3, 1)
    >>> a
    tensor([[0, 0, 1],
            [1, 2, 2]])
""".format(**factory_common_args))

add_docstr(torch.true_divide, r"""
true_divide(dividend, divisor, *, out) -> Tensor

Alias for :func:`torch.div` with ``rounding_mode=None``.
""".format(**common_args))

add_docstr(torch.trunc,
           r"""
trunc(input, *, out=None) -> Tensor

Returns a new tensor with the truncated integer values of
the elements of :attr:`input`.

Args:
    {input}

Keyword args:
    {out}

Example::

    >>> a = torch.randn(4)
    >>> a
    tensor([ 3.4742,  0.5466, -0.8008, -0.9079])
    >>> torch.trunc(a)
    tensor([ 3.,  0., -0., -0.])
""".format(**common_args))

add_docstr(torch.fake_quantize_per_tensor_affine,
           r"""
fake_quantize_per_tensor_affine(input, scale, zero_point, quant_min, quant_max) -> Tensor

Returns a new tensor with the data in :attr:`input` fake quantized using :attr:`scale`,
:attr:`zero_point`, :attr:`quant_min` and :attr:`quant_max`.

.. math::
    \text{output} = min(
        \text{quant\_max},
        max(
            \text{quant\_min},
            \text{std::nearby\_int}(\text{input} / \text{scale}) + \text{zero\_point}
        )
    )

Args:
    input (Tensor): the input value(s), in ``torch.float32``.
    scale (double): quantization scale
    zero_point (int64): quantization zero_point
    quant_min (int64): lower bound of the quantized domain
    quant_max (int64): upper bound of the quantized domain

Returns:
    Tensor: A newly fake_quantized tensor

Example::

    >>> x = torch.randn(4)
    >>> x
    tensor([ 0.0552,  0.9730,  0.3973, -1.0780])
    >>> torch.fake_quantize_per_tensor_affine(x, 0.1, 0, 0, 255)
    tensor([0.1000, 1.0000, 0.4000, 0.0000])
""")

add_docstr(torch.fake_quantize_per_channel_affine,
           r"""
fake_quantize_per_channel_affine(input, scale, zero_point, quant_min, quant_max) -> Tensor

Returns a new tensor with the data in :attr:`input` fake quantized per channel using :attr:`scale`,
:attr:`zero_point`, :attr:`quant_min` and :attr:`quant_max`, across the channel specified by :attr:`axis`.

.. math::
    \text{output} = min(
        \text{quant\_max},
        max(
            \text{quant\_min},
            \text{std::nearby\_int}(\text{input} / \text{scale}) + \text{zero\_point}
        )
    )

Args:
    input (Tensor): the input value(s), in ``torch.float32``.
    scale (Tensor): quantization scale, per channel
    zero_point (Tensor): quantization zero_point, per channel
    axis (int32): channel axis
    quant_min (int64): lower bound of the quantized domain
    quant_max (int64): upper bound of the quantized domain

Returns:
    Tensor: A newly fake_quantized per channel tensor

Example::

    >>> x = torch.randn(2, 2, 2)
    >>> x
    tensor([[[-0.2525, -0.0466],
             [ 0.3491, -0.2168]],

            [[-0.5906,  1.6258],
             [ 0.6444, -0.0542]]])
    >>> scales = (torch.randn(2) + 1) * 0.05
    >>> scales
    tensor([0.0475, 0.0486])
    >>> zero_points = torch.zeros(2).to(torch.long)
    >>> zero_points
    tensor([0, 0])
    >>> torch.fake_quantize_per_channel_affine(x, scales, zero_points, 1, 0, 255)
    tensor([[[0.0000, 0.0000],
             [0.3405, 0.0000]],

            [[0.0000, 1.6134],
            [0.6323, 0.0000]]])
""")

add_docstr(torch.fix,
           r"""
fix(input, *, out=None) -> Tensor

Alias for :func:`torch.trunc`
""".format(**common_args))

add_docstr(torch.unsqueeze,
           r"""
unsqueeze(input, dim) -> Tensor

Returns a new tensor with a dimension of size one inserted at the
specified position.

The returned tensor shares the same underlying data with this tensor.

A :attr:`dim` value within the range ``[-input.dim() - 1, input.dim() + 1)``
can be used. Negative :attr:`dim` will correspond to :meth:`unsqueeze`
applied at :attr:`dim` = ``dim + input.dim() + 1``.

Args:
    {input}
    dim (int): the index at which to insert the singleton dimension

Example::

    >>> x = torch.tensor([1, 2, 3, 4])
    >>> torch.unsqueeze(x, 0)
    tensor([[ 1,  2,  3,  4]])
    >>> torch.unsqueeze(x, 1)
    tensor([[ 1],
            [ 2],
            [ 3],
            [ 4]])
""".format(**common_args))

add_docstr(torch.var, r"""
var(input, dim, unbiased, keepdim=False, *, out=None) -> Tensor

If :attr:`unbiased` is ``True``, Bessel's correction will be used.
Otherwise, the sample variance is calculated, without any correction.

Args:
    {input}
    {dim}

Keyword args:
    unbiased (bool): whether to use Bessel's correction (:math:`\delta N = 1`).
    {keepdim}
    {out}

.. function:: var(input, unbiased) -> Tensor
   :noindex:

Calculates the variance of all elements in the :attr:`input` tensor.

If :attr:`unbiased` is ``True``, Bessel's correction will be used.
Otherwise, the sample deviation is calculated, without any correction.

Args:
    {input}
    unbiased (bool): whether to use Bessel's correction (:math:`\delta N = 1`).

Example::

    >>> a = torch.tensor([[-0.8166, -1.3802, -0.3560]])
    >>> torch.var(a, unbiased=False)
    tensor(0.1754)
""".format(**multi_dim_common))

add_docstr(torch.var_mean,
           r"""
var_mean(input, dim, unbiased, keepdim=False, *, out=None) -> (Tensor, Tensor)

If :attr:`unbiased` is ``True``, Bessel's correction will be used to calculate
the variance. Otherwise, the sample variance is calculated, without any
correction.

Args:
    {input}
    {dim}

Keyword args:
    unbiased (bool): whether to use Bessel's correction (:math:`\delta N = 1`).
    {keepdim}
    {out}

Returns:
    A tuple (var, mean) containing the variance and mean.

.. function:: var_mean(input, unbiased) -> (Tensor, Tensor)
   :noindex:

Calculates the variance and mean of all elements in the :attr:`input`
tensor.

If :attr:`unbiased` is ``True``, Bessel's correction will be used.
Otherwise, the sample deviation is calculated, without any correction.

Args:
    {input}
    unbiased (bool): whether to use Bessel's correction (:math:`\delta N = 1`).

Returns:
    A tuple (var, mean) containing the variance and mean.

Example::

    >>> a = torch.tensor([[-0.8166, -1.3802, -0.3560]])
    >>> torch.var_mean(a, unbiased=False)
    (tensor(0.1754), tensor(-0.8509))
""".format(**multi_dim_common))

add_docstr(torch.zeros,
           r"""
zeros(*size, *, out=None, dtype=None, layout=torch.strided, device=None, requires_grad=False) -> Tensor

Returns a tensor filled with the scalar value `0`, with the shape defined
by the variable argument :attr:`size`.

Args:
    size (int...): a sequence of integers defining the shape of the output tensor.
        Can be a variable number of arguments or a collection like a list or tuple.

Keyword args:
    {out}
    {dtype}
    {layout}
    {device}
    {requires_grad}

Example::

    >>> torch.zeros(2, 3)
    tensor([[ 0.,  0.,  0.],
            [ 0.,  0.,  0.]])

    >>> torch.zeros(5)
    tensor([ 0.,  0.,  0.,  0.,  0.])
""".format(**factory_common_args))

add_docstr(torch.zeros_like,
           r"""
zeros_like(input, *, dtype=None, layout=None, device=None, requires_grad=False, memory_format=torch.preserve_format) -> Tensor

Returns a tensor filled with the scalar value `0`, with the same size as
:attr:`input`. ``torch.zeros_like(input)`` is equivalent to
``torch.zeros(input.size(), dtype=input.dtype, layout=input.layout, device=input.device)``.

.. warning::
    As of 0.4, this function does not support an :attr:`out` keyword. As an alternative,
    the old ``torch.zeros_like(input, out=output)`` is equivalent to
    ``torch.zeros(input.size(), out=output)``.

Args:
    {input}

Keyword args:
    {dtype}
    {layout}
    {device}
    {requires_grad}
    {memory_format}

Example::

    >>> input = torch.empty(2, 3)
    >>> torch.zeros_like(input)
    tensor([[ 0.,  0.,  0.],
            [ 0.,  0.,  0.]])
""".format(**factory_like_common_args))

add_docstr(torch.empty,
           """
empty(*size, *, out=None, dtype=None, layout=torch.strided, device=None, requires_grad=False, pin_memory=False, \
memory_format=torch.contiguous_format) -> Tensor

Returns a tensor filled with uninitialized data. The shape of the tensor is
defined by the variable argument :attr:`size`.

Args:
    size (int...): a sequence of integers defining the shape of the output tensor.
        Can be a variable number of arguments or a collection like a list or tuple.

Keyword args:
    {out}
    {dtype}
    {layout}
    {device}
    {requires_grad}
    {pin_memory}
    {memory_format}

Example::

    >>> a=torch.empty((2,3), dtype=torch.int32, device = 'cuda')
    >>> torch.empty_like(a)
    tensor([[0, 0, 0],
            [0, 0, 0]], device='cuda:0', dtype=torch.int32)
""".format(**factory_common_args))

add_docstr(torch.empty_like,
           r"""
empty_like(input, *, dtype=None, layout=None, device=None, requires_grad=False, memory_format=torch.preserve_format) -> Tensor

Returns an uninitialized tensor with the same size as :attr:`input`.
``torch.empty_like(input)`` is equivalent to
``torch.empty(input.size(), dtype=input.dtype, layout=input.layout, device=input.device)``.

Args:
    {input}

Keyword args:
    {dtype}
    {layout}
    {device}
    {requires_grad}
    {memory_format}

Example::

    >>> torch.empty((2,3), dtype=torch.int64)
    tensor([[ 9.4064e+13,  2.8000e+01,  9.3493e+13],
            [ 7.5751e+18,  7.1428e+18,  7.5955e+18]])
""".format(**factory_like_common_args))

add_docstr(torch.empty_strided,
           r"""
empty_strided(size, stride, *, dtype=None, layout=None, device=None, requires_grad=False, pin_memory=False) -> Tensor

Returns a tensor filled with uninitialized data. The shape and strides of the tensor is
defined by the variable argument :attr:`size` and :attr:`stride` respectively.
``torch.empty_strided(size, stride)`` is equivalent to
``torch.empty(size).as_strided(size, stride)``.

.. warning::
    More than one element of the created tensor may refer to a single memory
    location. As a result, in-place operations (especially ones that are
    vectorized) may result in incorrect behavior. If you need to write to
    the tensors, please clone them first.

Args:
    size (tuple of ints): the shape of the output tensor
    stride (tuple of ints): the strides of the output tensor

Keyword args:
    {dtype}
    {layout}
    {device}
    {requires_grad}
    {pin_memory}

Example::

    >>> a = torch.empty_strided((2, 3), (1, 2))
    >>> a
    tensor([[8.9683e-44, 4.4842e-44, 5.1239e+07],
            [0.0000e+00, 0.0000e+00, 3.0705e-41]])
    >>> a.stride()
    (1, 2)
    >>> a.size()
    torch.Size([2, 3])
""".format(**factory_common_args))

add_docstr(torch.full, r"""
full(size, fill_value, *, out=None, dtype=None, layout=torch.strided, device=None, requires_grad=False) -> Tensor

Creates a tensor of size :attr:`size` filled with :attr:`fill_value`. The
tensor's dtype is inferred from :attr:`fill_value`.

Args:
    size (int...): a list, tuple, or :class:`torch.Size` of integers defining the
        shape of the output tensor.
    fill_value (Scalar): the value to fill the output tensor with.

Keyword args:
    {out}
    {dtype}
    {layout}
    {device}
    {requires_grad}

Example::

    >>> torch.full((2, 3), 3.141592)
    tensor([[ 3.1416,  3.1416,  3.1416],
            [ 3.1416,  3.1416,  3.1416]])
""".format(**factory_common_args))

add_docstr(torch.full_like,
           """
full_like(input, fill_value, \\*, dtype=None, layout=torch.strided, device=None, requires_grad=False, \
memory_format=torch.preserve_format) -> Tensor

Returns a tensor with the same size as :attr:`input` filled with :attr:`fill_value`.
``torch.full_like(input, fill_value)`` is equivalent to
``torch.full(input.size(), fill_value, dtype=input.dtype, layout=input.layout, device=input.device)``.

Args:
    {input}
    fill_value: the number to fill the output tensor with.

Keyword args:
    {dtype}
    {layout}
    {device}
    {requires_grad}
    {memory_format}
""".format(**factory_like_common_args))

add_docstr(torch.det, r"""
det(input) -> Tensor

Alias for :func:`torch.linalg.det`
""")

add_docstr(torch.where,
           r"""
where(condition, x, y) -> Tensor

Return a tensor of elements selected from either :attr:`x` or :attr:`y`, depending on :attr:`condition`.

The operation is defined as:

.. math::
    \text{out}_i = \begin{cases}
        \text{x}_i & \text{if } \text{condition}_i \\
        \text{y}_i & \text{otherwise} \\
    \end{cases}

.. note::
    The tensors :attr:`condition`, :attr:`x`, :attr:`y` must be :ref:`broadcastable <broadcasting-semantics>`.

.. note::
    Currently valid scalar and tensor combination are
    1. Scalar of floating dtype and torch.double
    2. Scalar of integral dtype and torch.long
    3. Scalar of complex dtype and torch.complex128

Arguments:
    condition (BoolTensor): When True (nonzero), yield x, otherwise yield y
    x (Tensor or Scalar): value (if :attr:x is a scalar) or values selected at indices
                          where :attr:`condition` is ``True``
    y (Tensor or Scalar): value (if :attr:x is a scalar) or values selected at indices
                          where :attr:`condition` is ``False``

Returns:
    Tensor: A tensor of shape equal to the broadcasted shape of :attr:`condition`, :attr:`x`, :attr:`y`

Example::

    >>> x = torch.randn(3, 2)
    >>> y = torch.ones(3, 2)
    >>> x
    tensor([[-0.4620,  0.3139],
            [ 0.3898, -0.7197],
            [ 0.0478, -0.1657]])
    >>> torch.where(x > 0, x, y)
    tensor([[ 1.0000,  0.3139],
            [ 0.3898,  1.0000],
            [ 0.0478,  1.0000]])
    >>> x = torch.randn(2, 2, dtype=torch.double)
    >>> x
    tensor([[ 1.0779,  0.0383],
            [-0.8785, -1.1089]], dtype=torch.float64)
    >>> torch.where(x > 0, x, 0.)
    tensor([[1.0779, 0.0383],
            [0.0000, 0.0000]], dtype=torch.float64)

.. function:: where(condition) -> tuple of LongTensor

``torch.where(condition)`` is identical to
``torch.nonzero(condition, as_tuple=True)``.

.. note::
    See also :func:`torch.nonzero`.
""")

add_docstr(torch.logdet,
           r"""
logdet(input) -> Tensor

Calculates log determinant of a square matrix or batches of square matrices.

.. note::
    Result is ``-inf`` if :attr:`input` has zero log determinant, and is ``nan`` if
    :attr:`input` has negative determinant.

.. note::
    Backward through :meth:`logdet` internally uses SVD results when :attr:`input`
    is not invertible. In this case, double backward through :meth:`logdet` will
    be unstable in when :attr:`input` doesn't have distinct singular values. See
    :meth:`~torch.svd` for details.

Arguments:
    input (Tensor): the input tensor of size ``(*, n, n)`` where ``*`` is zero or more
                batch dimensions.

Example::

    >>> A = torch.randn(3, 3)
    >>> torch.det(A)
    tensor(0.2611)
    >>> torch.logdet(A)
    tensor(-1.3430)
    >>> A
    tensor([[[ 0.9254, -0.6213],
             [-0.5787,  1.6843]],

            [[ 0.3242, -0.9665],
             [ 0.4539, -0.0887]],

            [[ 1.1336, -0.4025],
             [-0.7089,  0.9032]]])
    >>> A.det()
    tensor([1.1990, 0.4099, 0.7386])
    >>> A.det().log()
    tensor([ 0.1815, -0.8917, -0.3031])
""")

add_docstr(torch.slogdet, r"""
slogdet(input) -> (Tensor, Tensor)

Alias for :func:`torch.linalg.slogdet`
""")

add_docstr(torch.pinverse, r"""
pinverse(input, rcond=1e-15) -> Tensor

Alias for :func:`torch.linalg.pinv`
""")

add_docstr(torch.hann_window,
           """
hann_window(window_length, periodic=True, *, dtype=None, \
layout=torch.strided, device=None, requires_grad=False) -> Tensor
""" + r"""
Hann window function.

.. math::
    w[n] = \frac{1}{2}\ \left[1 - \cos \left( \frac{2 \pi n}{N - 1} \right)\right] =
            \sin^2 \left( \frac{\pi n}{N - 1} \right),

where :math:`N` is the full window size.

The input :attr:`window_length` is a positive integer controlling the
returned window size. :attr:`periodic` flag determines whether the returned
window trims off the last duplicate value from the symmetric window and is
ready to be used as a periodic window with functions like
:meth:`torch.stft`. Therefore, if :attr:`periodic` is true, the :math:`N` in
above formula is in fact :math:`\text{window\_length} + 1`. Also, we always have
``torch.hann_window(L, periodic=True)`` equal to
``torch.hann_window(L + 1, periodic=False)[:-1])``.

.. note::
    If :attr:`window_length` :math:`=1`, the returned window contains a single value 1.
""" + r"""
Arguments:
    window_length (int): the size of returned window
    periodic (bool, optional): If True, returns a window to be used as periodic
        function. If False, return a symmetric window.

Keyword args:
    {dtype} Only floating point types are supported.
    layout (:class:`torch.layout`, optional): the desired layout of returned window tensor. Only
          ``torch.strided`` (dense layout) is supported.
    {device}
    {requires_grad}

Returns:
    Tensor: A 1-D tensor of size :math:`(\text{{window\_length}},)` containing the window

""".format(**factory_common_args))


add_docstr(torch.hamming_window,
           """
hamming_window(window_length, periodic=True, alpha=0.54, beta=0.46, *, dtype=None, \
layout=torch.strided, device=None, requires_grad=False) -> Tensor
""" + r"""
Hamming window function.

.. math::
    w[n] = \alpha - \beta\ \cos \left( \frac{2 \pi n}{N - 1} \right),

where :math:`N` is the full window size.

The input :attr:`window_length` is a positive integer controlling the
returned window size. :attr:`periodic` flag determines whether the returned
window trims off the last duplicate value from the symmetric window and is
ready to be used as a periodic window with functions like
:meth:`torch.stft`. Therefore, if :attr:`periodic` is true, the :math:`N` in
above formula is in fact :math:`\text{window\_length} + 1`. Also, we always have
``torch.hamming_window(L, periodic=True)`` equal to
``torch.hamming_window(L + 1, periodic=False)[:-1])``.

.. note::
    If :attr:`window_length` :math:`=1`, the returned window contains a single value 1.

.. note::
    This is a generalized version of :meth:`torch.hann_window`.
""" + r"""
Arguments:
    window_length (int): the size of returned window
    periodic (bool, optional): If True, returns a window to be used as periodic
        function. If False, return a symmetric window.
    alpha (float, optional): The coefficient :math:`\alpha` in the equation above
    beta (float, optional): The coefficient :math:`\beta` in the equation above

Keyword args:
    {dtype} Only floating point types are supported.
    layout (:class:`torch.layout`, optional): the desired layout of returned window tensor. Only
          ``torch.strided`` (dense layout) is supported.
    {device}
    {requires_grad}

Returns:
    Tensor: A 1-D tensor of size :math:`(\text{{window\_length}},)` containing the window

""".format(**factory_common_args))


add_docstr(torch.bartlett_window,
           """
bartlett_window(window_length, periodic=True, *, dtype=None, \
layout=torch.strided, device=None, requires_grad=False) -> Tensor
""" + r"""
Bartlett window function.

.. math::
    w[n] = 1 - \left| \frac{2n}{N-1} - 1 \right| = \begin{cases}
        \frac{2n}{N - 1} & \text{if } 0 \leq n \leq \frac{N - 1}{2} \\
        2 - \frac{2n}{N - 1} & \text{if } \frac{N - 1}{2} < n < N \\
    \end{cases},

where :math:`N` is the full window size.

The input :attr:`window_length` is a positive integer controlling the
returned window size. :attr:`periodic` flag determines whether the returned
window trims off the last duplicate value from the symmetric window and is
ready to be used as a periodic window with functions like
:meth:`torch.stft`. Therefore, if :attr:`periodic` is true, the :math:`N` in
above formula is in fact :math:`\text{window\_length} + 1`. Also, we always have
``torch.bartlett_window(L, periodic=True)`` equal to
``torch.bartlett_window(L + 1, periodic=False)[:-1])``.

.. note::
    If :attr:`window_length` :math:`=1`, the returned window contains a single value 1.
""" + r"""
Arguments:
    window_length (int): the size of returned window
    periodic (bool, optional): If True, returns a window to be used as periodic
        function. If False, return a symmetric window.

Keyword args:
    {dtype} Only floating point types are supported.
    layout (:class:`torch.layout`, optional): the desired layout of returned window tensor. Only
          ``torch.strided`` (dense layout) is supported.
    {device}
    {requires_grad}

Returns:
    Tensor: A 1-D tensor of size :math:`(\text{{window\_length}},)` containing the window

""".format(**factory_common_args))


add_docstr(torch.blackman_window,
           """
blackman_window(window_length, periodic=True, *, dtype=None, \
layout=torch.strided, device=None, requires_grad=False) -> Tensor
""" + r"""
Blackman window function.

.. math::
    w[n] = 0.42 - 0.5 \cos \left( \frac{2 \pi n}{N - 1} \right) + 0.08 \cos \left( \frac{4 \pi n}{N - 1} \right)

where :math:`N` is the full window size.

The input :attr:`window_length` is a positive integer controlling the
returned window size. :attr:`periodic` flag determines whether the returned
window trims off the last duplicate value from the symmetric window and is
ready to be used as a periodic window with functions like
:meth:`torch.stft`. Therefore, if :attr:`periodic` is true, the :math:`N` in
above formula is in fact :math:`\text{window\_length} + 1`. Also, we always have
``torch.blackman_window(L, periodic=True)`` equal to
``torch.blackman_window(L + 1, periodic=False)[:-1])``.

.. note::
    If :attr:`window_length` :math:`=1`, the returned window contains a single value 1.
""" + r"""
Arguments:
    window_length (int): the size of returned window
    periodic (bool, optional): If True, returns a window to be used as periodic
        function. If False, return a symmetric window.

Keyword args:
    {dtype} Only floating point types are supported.
    layout (:class:`torch.layout`, optional): the desired layout of returned window tensor. Only
          ``torch.strided`` (dense layout) is supported.
    {device}
    {requires_grad}

Returns:
    Tensor: A 1-D tensor of size :math:`(\text{{window\_length}},)` containing the window

""".format(**factory_common_args))


add_docstr(torch.kaiser_window, """
kaiser_window(window_length, periodic=True, beta=12.0, *, dtype=None, \
layout=torch.strided, device=None, requires_grad=False) -> Tensor
""" + r"""
Computes the Kaiser window with window length :attr:`window_length` and shape parameter :attr:`beta`.

Let I_0 be the zeroth order modified Bessel function of the first kind (see :func:`torch.i0`) and
``N = L - 1`` if :attr:`periodic` is False and ``L`` if :attr:`periodic` is True,
where ``L`` is the :attr:`window_length`. This function computes:

.. math::
    out_i = I_0 \left( \beta \sqrt{1 - \left( {\frac{i - N/2}{N/2}} \right) ^2 } \right) / I_0( \beta )

Calling ``torch.kaiser_window(L, B, periodic=True)`` is equivalent to calling
``torch.kaiser_window(L + 1, B, periodic=False)[:-1])``.
The :attr:`periodic` argument is intended as a helpful shorthand
to produce a periodic window as input to functions like :func:`torch.stft`.

.. note::
    If :attr:`window_length` is one, then the returned window is a single element tensor containing a one.

""" + r"""
Args:
    window_length (int): length of the window.
    periodic (bool, optional): If True, returns a periodic window suitable for use in spectral analysis.
        If False, returns a symmetric window suitable for use in filter design.
    beta (float, optional): shape parameter for the window.

Keyword args:
    {dtype}
    layout (:class:`torch.layout`, optional): the desired layout of returned window tensor. Only
          ``torch.strided`` (dense layout) is supported.
    {device}
    {requires_grad}

""".format(**factory_common_args))


add_docstr(torch.vander,
           """
vander(x, N=None, increasing=False) -> Tensor
""" + r"""
Generates a Vandermonde matrix.

The columns of the output matrix are elementwise powers of the input vector :math:`x^{{(N-1)}}, x^{{(N-2)}}, ..., x^0`.
If increasing is True, the order of the columns is reversed :math:`x^0, x^1, ..., x^{{(N-1)}}`. Such a
matrix with a geometric progression in each row is named for Alexandre-Theophile Vandermonde.

Arguments:
    x (Tensor): 1-D input tensor.
    N (int, optional): Number of columns in the output. If N is not specified,
        a square array is returned :math:`(N = len(x))`.
    increasing (bool, optional): Order of the powers of the columns. If True,
        the powers increase from left to right, if False (the default) they are reversed.

Returns:
    Tensor: Vandermonde matrix. If increasing is False, the first column is :math:`x^{{(N-1)}}`,
    the second :math:`x^{{(N-2)}}` and so forth. If increasing is True, the columns
    are :math:`x^0, x^1, ..., x^{{(N-1)}}`.

Example::

    >>> x = torch.tensor([1, 2, 3, 5])
    >>> torch.vander(x)
    tensor([[  1,   1,   1,   1],
            [  8,   4,   2,   1],
            [ 27,   9,   3,   1],
            [125,  25,   5,   1]])
    >>> torch.vander(x, N=3)
    tensor([[ 1,  1,  1],
            [ 4,  2,  1],
            [ 9,  3,  1],
            [25,  5,  1]])
    >>> torch.vander(x, N=3, increasing=True)
    tensor([[ 1,  1,  1],
            [ 1,  2,  4],
            [ 1,  3,  9],
            [ 1,  5, 25]])

""".format(**factory_common_args))


add_docstr(torch.unbind,
           r"""
unbind(input, dim=0) -> seq

Removes a tensor dimension.

Returns a tuple of all slices along a given dimension, already without it.

Arguments:
    input (Tensor): the tensor to unbind
    dim (int): dimension to remove

Example::

    >>> torch.unbind(torch.tensor([[1, 2, 3],
    >>>                            [4, 5, 6],
    >>>                            [7, 8, 9]]))
    (tensor([1, 2, 3]), tensor([4, 5, 6]), tensor([7, 8, 9]))
""")


add_docstr(torch.combinations,
           r"""
combinations(input, r=2, with_replacement=False) -> seq

Compute combinations of length :math:`r` of the given tensor. The behavior is similar to
python's `itertools.combinations` when `with_replacement` is set to `False`, and
`itertools.combinations_with_replacement` when `with_replacement` is set to `True`.

Arguments:
    input (Tensor): 1D vector.
    r (int, optional): number of elements to combine
    with_replacement (boolean, optional): whether to allow duplication in combination

Returns:
    Tensor: A tensor equivalent to converting all the input tensors into lists, do
    `itertools.combinations` or `itertools.combinations_with_replacement` on these
    lists, and finally convert the resulting list into tensor.

Example::

    >>> a = [1, 2, 3]
    >>> list(itertools.combinations(a, r=2))
    [(1, 2), (1, 3), (2, 3)]
    >>> list(itertools.combinations(a, r=3))
    [(1, 2, 3)]
    >>> list(itertools.combinations_with_replacement(a, r=2))
    [(1, 1), (1, 2), (1, 3), (2, 2), (2, 3), (3, 3)]
    >>> tensor_a = torch.tensor(a)
    >>> torch.combinations(tensor_a)
    tensor([[1, 2],
            [1, 3],
            [2, 3]])
    >>> torch.combinations(tensor_a, r=3)
    tensor([[1, 2, 3]])
    >>> torch.combinations(tensor_a, with_replacement=True)
    tensor([[1, 1],
            [1, 2],
            [1, 3],
            [2, 2],
            [2, 3],
            [3, 3]])
""")

add_docstr(torch.trapz,
           r"""
trapz(y, x, *, dim=-1) -> Tensor

Estimate :math:`\int y\,dx` along `dim`, using the trapezoid rule.

Arguments:
    y (Tensor): The values of the function to integrate
    x (Tensor): The points at which the function `y` is sampled.
        If `x` is not in ascending order, intervals on which it is decreasing
        contribute negatively to the estimated integral (i.e., the convention
        :math:`\int_a^b f = -\int_b^a f` is followed).
    dim (int): The dimension along which to integrate.
        By default, use the last dimension.

Returns:
    A Tensor with the same shape as the input, except with `dim` removed.
    Each element of the returned tensor represents the estimated integral
    :math:`\int y\,dx` along `dim`.

Example::

    >>> y = torch.randn((2, 3))
    >>> y
    tensor([[-2.1156,  0.6857, -0.2700],
            [-1.2145,  0.5540,  2.0431]])
    >>> x = torch.tensor([[1, 3, 4], [1, 2, 3]])
    >>> torch.trapz(y, x)
    tensor([-1.2220,  0.9683])

.. function:: trapz(y, *, dx=1, dim=-1) -> Tensor

As above, but the sample points are spaced uniformly at a distance of `dx`.

Arguments:
    y (Tensor): The values of the function to integrate

Keyword args:
    dx (float): The distance between points at which `y` is sampled.
    dim (int): The dimension along which to integrate.
        By default, use the last dimension.

Returns:
    A Tensor with the same shape as the input, except with `dim` removed.
    Each element of the returned tensor represents the estimated integral
    :math:`\int y\,dx` along `dim`.
""")

add_docstr(torch.repeat_interleave,
           r"""
repeat_interleave(input, repeats, dim=None, *, output_size=None) -> Tensor

Repeat elements of a tensor.

.. warning::

    This is different from :meth:`torch.Tensor.repeat` but similar to ``numpy.repeat``.

Args:
    {input}
    repeats (Tensor or int): The number of repetitions for each element.
        repeats is broadcasted to fit the shape of the given axis.
    dim (int, optional): The dimension along which to repeat values.
        By default, use the flattened input array, and return a flat output
        array.

Keyword args:
    output_size (int, optional): Total output size for the given axis
        ( e.g. sum of repeats). If given, it will avoid stream syncronization
        needed to calculate output shape of the tensor.

Returns:
    Tensor: Repeated tensor which has the same shape as input, except along the given axis.

Example::

    >>> x = torch.tensor([1, 2, 3])
    >>> x.repeat_interleave(2)
    tensor([1, 1, 2, 2, 3, 3])
    >>> y = torch.tensor([[1, 2], [3, 4]])
    >>> torch.repeat_interleave(y, 2)
    tensor([1, 1, 2, 2, 3, 3, 4, 4])
    >>> torch.repeat_interleave(y, 3, dim=1)
    tensor([[1, 1, 1, 2, 2, 2],
            [3, 3, 3, 4, 4, 4]])
    >>> torch.repeat_interleave(y, torch.tensor([1, 2]), dim=0)
    tensor([[1, 2],
            [3, 4],
            [3, 4]])
    >>> torch.repeat_interleave(y, torch.tensor([1, 2]), dim=0, output_size=3)
    tensor([[1, 2],
            [3, 4],
            [3, 4]])

.. function:: repeat_interleave(repeats, *, output_size=None) -> Tensor

If the `repeats` is `tensor([n1, n2, n3, ...])`, then the output will be
`tensor([0, 0, ..., 1, 1, ..., 2, 2, ..., ...])` where `0` appears `n1` times,
`1` appears `n2` times, `2` appears `n3` times, etc.
""".format(**common_args))

add_docstr(torch.tile, r"""
tile(input, dims) -> Tensor

Constructs a tensor by repeating the elements of :attr:`input`.
The :attr:`dims` argument specifies the number of repetitions
in each dimension.

If :attr:`dims` specifies fewer dimensions than :attr:`input` has, then
ones are prepended to :attr:`dims` until all dimensions are specified.
For example, if :attr:`input` has shape (8, 6, 4, 2) and :attr:`dims`
is (2, 2), then :attr:`dims` is treated as (1, 1, 2, 2).

Analogously, if :attr:`input` has fewer dimensions than :attr:`dims`
specifies, then :attr:`input` is treated as if it were unsqueezed at
dimension zero until it has as many dimensions as :attr:`dims` specifies.
For example, if :attr:`input` has shape (4, 2) and :attr:`dims`
is (3, 3, 2, 2), then :attr:`input` is treated as if it had the
shape (1, 1, 4, 2).

.. note::

    This function is similar to NumPy's tile function.

Args:
    input (Tensor): the tensor whose elements to repeat.
    dims (tuple): the number of repetitions per dimension.

Example::

    >>> x = torch.tensor([1, 2, 3])
    >>> x.tile((2,))
    tensor([1, 2, 3, 1, 2, 3])
    >>> y = torch.tensor([[1, 2], [3, 4]])
    >>> torch.tile(y, (2, 2))
    tensor([[1, 2, 1, 2],
            [3, 4, 3, 4],
            [1, 2, 1, 2],
            [3, 4, 3, 4]])
""")

add_docstr(torch.quantize_per_tensor,
           r"""
quantize_per_tensor(input, scale, zero_point, dtype) -> Tensor

Converts a float tensor to a quantized tensor with given scale and zero point.

Arguments:
    input (Tensor): float tensor to quantize
    scale (float): scale to apply in quantization formula
    zero_point (int): offset in integer value that maps to float zero
    dtype (:class:`torch.dtype`): the desired data type of returned tensor.
        Has to be one of the quantized dtypes: ``torch.quint8``, ``torch.qint8``, ``torch.qint32``

Returns:
    Tensor: A newly quantized tensor

Example::

    >>> torch.quantize_per_tensor(torch.tensor([-1.0, 0.0, 1.0, 2.0]), 0.1, 10, torch.quint8)
    tensor([-1.,  0.,  1.,  2.], size=(4,), dtype=torch.quint8,
           quantization_scheme=torch.per_tensor_affine, scale=0.1, zero_point=10)
    >>> torch.quantize_per_tensor(torch.tensor([-1.0, 0.0, 1.0, 2.0]), 0.1, 10, torch.quint8).int_repr()
    tensor([ 0, 10, 20, 30], dtype=torch.uint8)
""")

add_docstr(torch.quantize_per_channel,
           r"""
quantize_per_channel(input, scales, zero_points, axis, dtype) -> Tensor

Converts a float tensor to a per-channel quantized tensor with given scales and zero points.

Arguments:
    input (Tensor): float tensor to quantize
    scales (Tensor): float 1D tensor of scales to use, size should match ``input.size(axis)``
    zero_points (int): integer 1D tensor of offset to use, size should match ``input.size(axis)``
    axis (int): dimension on which apply per-channel quantization
    dtype (:class:`torch.dtype`): the desired data type of returned tensor.
        Has to be one of the quantized dtypes: ``torch.quint8``, ``torch.qint8``, ``torch.qint32``

Returns:
    Tensor: A newly quantized tensor

Example::

    >>> x = torch.tensor([[-1.0, 0.0], [1.0, 2.0]])
    >>> torch.quantize_per_channel(x, torch.tensor([0.1, 0.01]), torch.tensor([10, 0]), 0, torch.quint8)
    tensor([[-1.,  0.],
            [ 1.,  2.]], size=(2, 2), dtype=torch.quint8,
           quantization_scheme=torch.per_channel_affine,
           scale=tensor([0.1000, 0.0100], dtype=torch.float64),
           zero_point=tensor([10,  0]), axis=0)
    >>> torch.quantize_per_channel(x, torch.tensor([0.1, 0.01]), torch.tensor([10, 0]), 0, torch.quint8).int_repr()
    tensor([[  0,  10],
            [100, 200]], dtype=torch.uint8)
""")

add_docstr(torch.Generator,
           r"""
Generator(device='cpu') -> Generator

Creates and returns a generator object that manages the state of the algorithm which
produces pseudo random numbers. Used as a keyword argument in many :ref:`inplace-random-sampling`
functions.

Arguments:
    device (:class:`torch.device`, optional): the desired device for the generator.

Returns:
    Generator: An torch.Generator object.

Example::

    >>> g_cpu = torch.Generator()
    >>> g_cuda = torch.Generator(device='cuda')
""")


add_docstr(torch.Generator.set_state,
           r"""
Generator.set_state(new_state) -> void

Sets the Generator state.

Arguments:
    new_state (torch.ByteTensor): The desired state.

Example::

    >>> g_cpu = torch.Generator()
    >>> g_cpu_other = torch.Generator()
    >>> g_cpu.set_state(g_cpu_other.get_state())
""")


add_docstr(torch.Generator.get_state,
           r"""
Generator.get_state() -> Tensor

Returns the Generator state as a ``torch.ByteTensor``.

Returns:
    Tensor: A ``torch.ByteTensor`` which contains all the necessary bits
    to restore a Generator to a specific point in time.

Example::

    >>> g_cpu = torch.Generator()
    >>> g_cpu.get_state()
""")


add_docstr(torch.Generator.manual_seed,
           r"""
Generator.manual_seed(seed) -> Generator

Sets the seed for generating random numbers. Returns a `torch.Generator` object.
It is recommended to set a large seed, i.e. a number that has a good balance of 0
and 1 bits. Avoid having many 0 bits in the seed.

Arguments:
    seed (int): The desired seed. Value must be within the inclusive range
        `[-0x8000_0000_0000_0000, 0xffff_ffff_ffff_ffff]`. Otherwise, a RuntimeError
        is raised. Negative inputs are remapped to positive values with the formula
        `0xffff_ffff_ffff_ffff + seed`.

Returns:
    Generator: An torch.Generator object.

Example::

    >>> g_cpu = torch.Generator()
    >>> g_cpu.manual_seed(2147483647)
""")


add_docstr(torch.Generator.initial_seed,
           r"""
Generator.initial_seed() -> int

Returns the initial seed for generating random numbers.

Example::

    >>> g_cpu = torch.Generator()
    >>> g_cpu.initial_seed()
    2147483647
""")


add_docstr(torch.Generator.seed,
           r"""
Generator.seed() -> int

Gets a non-deterministic random number from std::random_device or the current
time and uses it to seed a Generator.

Example::

    >>> g_cpu = torch.Generator()
    >>> g_cpu.seed()
    1516516984916
""")


add_docstr(torch.Generator.device,
           r"""
Generator.device -> device

Gets the current device of the generator.

Example::

    >>> g_cpu = torch.Generator()
    >>> g_cpu.device
    device(type='cpu')
""")

add_docstr(torch._assert_async,
           r"""
_assert_async(tensor) -> void

Asynchronously assert that the contents of tensor are nonzero.  For CPU tensors,
this is equivalent to ``assert tensor`` or ``assert tensor.is_nonzero()``; for
CUDA tensors, we DO NOT synchronize and you may only find out the assertion
failed at a later CUDA kernel launch.  Asynchronous assertion can be helpful for
testing invariants in CUDA tensors without giving up performance.  This function
is NOT intended to be used for regular error checking, as it will trash your CUDA
context if the assert fails (forcing you to restart your PyTorch process.)

Args:
    tensor (Tensor): a one element tensor to test to see if it is nonzero.  Zero
        elements (including False for boolean tensors) cause an assertion failure
        to be raised.
""")

add_docstr(torch.searchsorted,
           r"""
searchsorted(sorted_sequence, values, *, out_int32=False, right=False, out=None) -> Tensor

Find the indices from the *innermost* dimension of :attr:`sorted_sequence` such that, if the
corresponding values in :attr:`values` were inserted before the indices, the order of the
corresponding *innermost* dimension within :attr:`sorted_sequence` would be preserved.
Return a new tensor with the same size as :attr:`values`. If :attr:`right` is False (default),
then the left boundary of :attr:`sorted_sequence` is closed. More formally, the returned index
satisfies the following rules:

.. list-table::
   :widths: 12 10 78
   :header-rows: 1

   * - :attr:`sorted_sequence`
     - :attr:`right`
     - *returned index satisfies*
   * - 1-D
     - False
     - ``sorted_sequence[i-1] < values[m][n]...[l][x] <= sorted_sequence[i]``
   * - 1-D
     - True
     - ``sorted_sequence[i-1] <= values[m][n]...[l][x] < sorted_sequence[i]``
   * - N-D
     - False
     - ``sorted_sequence[m][n]...[l][i-1] < values[m][n]...[l][x] <= sorted_sequence[m][n]...[l][i]``
   * - N-D
     - True
     - ``sorted_sequence[m][n]...[l][i-1] <= values[m][n]...[l][x] < sorted_sequence[m][n]...[l][i]``

Args:
    sorted_sequence (Tensor): N-D or 1-D tensor, containing monotonically increasing sequence on the *innermost*
                              dimension.
    values (Tensor or Scalar): N-D tensor or a Scalar containing the search value(s).

Keyword args:
    out_int32 (bool, optional): indicate the output data type. torch.int32 if True, torch.int64 otherwise.
                                Default value is False, i.e. default output data type is torch.int64.
    right (bool, optional): if False, return the first suitable location that is found. If True, return the
                            last such index. If no suitable index found, return 0 for non-numerical value
                            (eg. nan, inf) or the size of *innermost* dimension within :attr:`sorted_sequence`
                            (one pass the last index of the *innermost* dimension). In other words, if False,
                            gets the lower bound index for each value in :attr:`values` on the corresponding
                            *innermost* dimension of the :attr:`sorted_sequence`. If True, gets the upper
                            bound index instead. Default value is False.
    out (Tensor, optional): the output tensor, must be the same size as :attr:`values` if provided.

.. note:: If your use case is always 1-D sorted sequence, :func:`torch.bucketize` is preferred,
          because it has fewer dimension checks resulting in slightly better performance.


Example::

    >>> sorted_sequence = torch.tensor([[1, 3, 5, 7, 9], [2, 4, 6, 8, 10]])
    >>> sorted_sequence
    tensor([[ 1,  3,  5,  7,  9],
            [ 2,  4,  6,  8, 10]])
    >>> values = torch.tensor([[3, 6, 9], [3, 6, 9]])
    >>> values
    tensor([[3, 6, 9],
            [3, 6, 9]])
    >>> torch.searchsorted(sorted_sequence, values)
    tensor([[1, 3, 4],
            [1, 2, 4]])
    >>> torch.searchsorted(sorted_sequence, values, right=True)
    tensor([[2, 3, 5],
            [1, 3, 4]])

    >>> sorted_sequence_1d = torch.tensor([1, 3, 5, 7, 9])
    >>> sorted_sequence_1d
    tensor([1, 3, 5, 7, 9])
    >>> torch.searchsorted(sorted_sequence_1d, values)
    tensor([[1, 3, 4],
            [1, 3, 4]])
""")

add_docstr(torch.bucketize,
           r"""
bucketize(input, boundaries, *, out_int32=False, right=False, out=None) -> Tensor

Returns the indices of the buckets to which each value in the :attr:`input` belongs, where the
boundaries of the buckets are set by :attr:`boundaries`. Return a new tensor with the same size
as :attr:`input`. If :attr:`right` is False (default), then the left boundary is closed. More
formally, the returned index satisfies the following rules:

.. list-table::
   :widths: 15 85
   :header-rows: 1

   * - :attr:`right`
     - *returned index satisfies*
   * - False
     - ``boundaries[i-1] < input[m][n]...[l][x] <= boundaries[i]``
   * - True
     - ``boundaries[i-1] <= input[m][n]...[l][x] < boundaries[i]``

Args:
    input (Tensor or Scalar): N-D tensor or a Scalar containing the search value(s).
    boundaries (Tensor): 1-D tensor, must contain a monotonically increasing sequence.

Keyword args:
    out_int32 (bool, optional): indicate the output data type. torch.int32 if True, torch.int64 otherwise.
                                Default value is False, i.e. default output data type is torch.int64.
    right (bool, optional): if False, return the first suitable location that is found. If True, return the
                            last such index. If no suitable index found, return 0 for non-numerical value
                            (eg. nan, inf) or the size of :attr:`boundaries` (one pass the last index).
                            In other words, if False, gets the lower bound index for each value in :attr:`input`
                            from :attr:`boundaries`. If True, gets the upper bound index instead.
                            Default value is False.
    out (Tensor, optional): the output tensor, must be the same size as :attr:`input` if provided.


Example::

    >>> boundaries = torch.tensor([1, 3, 5, 7, 9])
    >>> boundaries
    tensor([1, 3, 5, 7, 9])
    >>> v = torch.tensor([[3, 6, 9], [3, 6, 9]])
    >>> v
    tensor([[3, 6, 9],
            [3, 6, 9]])
    >>> torch.bucketize(v, boundaries)
    tensor([[1, 3, 4],
            [1, 3, 4]])
    >>> torch.bucketize(v, boundaries, right=True)
    tensor([[2, 3, 5],
            [2, 3, 5]])
""")<|MERGE_RESOLUTION|>--- conflicted
+++ resolved
@@ -8469,7 +8469,6 @@
 Args:
     {input}
     {dim}
-<<<<<<< HEAD
 
 Keyword args:
     unbiased (bool): whether to use Bessel's correction (:math:`\delta N = 1`).
@@ -8482,20 +8481,6 @@
 
 Calculates the standard deviation of all elements in the :attr:`input` tensor.
 
-=======
-
-Keyword args:
-    unbiased (bool): whether to use Bessel's correction (:math:`\delta N = 1`).
-    {keepdim}
-    {out}
-
-
-.. function:: std(input, unbiased) -> Tensor
-   :noindex:
-
-Calculates the standard deviation of all elements in the :attr:`input` tensor.
-
->>>>>>> 1fc3576d
 If :attr:`unbiased` is ``True``, Bessel's correction will be used.
 Otherwise, the sample deviation is calculated, without any correction.
 
@@ -8521,7 +8506,6 @@
 Args:
     {input}
     {dim}
-<<<<<<< HEAD
 
 Keyword args:
     unbiased (bool): whether to use Bessel's correction (:math:`\delta N = 1`).
@@ -8534,20 +8518,6 @@
 .. function:: std_mean(input, unbiased) -> (Tensor, Tensor)
    :noindex:
 
-=======
-
-Keyword args:
-    unbiased (bool): whether to use Bessel's correction (:math:`\delta N = 1`).
-    {keepdim}
-    {out}
-
-Returns:
-    A tuple (std, mean) containing the standard deviation and mean.
-
-.. function:: std_mean(input, unbiased) -> (Tensor, Tensor)
-   :noindex:
-
->>>>>>> 1fc3576d
 Calculates the standard deviation and mean of all elements in the :attr:`input`
 tensor.
 
