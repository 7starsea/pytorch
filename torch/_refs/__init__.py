--- conflicted
+++ resolved
@@ -406,7 +406,7 @@
     return prims.ceil(a)
 
 
-@out_wrapper
+@out_wrapper()
 def conj_physical(input: TensorLikeType):
     if not input.dtype.is_complex:
         return input
@@ -1976,7 +1976,6 @@
     return cat(aligned_tensors, 1)
 
 
-<<<<<<< HEAD
 def conj(input: TensorLikeType) -> TensorLikeType:
     if not input.dtype.is_complex:
         return input
@@ -2054,10 +2053,7 @@
     return output
 
 
-@out_wrapper
-=======
 @out_wrapper()
->>>>>>> 5b493ba1
 def dstack(tensors: TensorSequenceType) -> TensorLikeType:
     check(len(tensors) > 0, lambda: "dstack expects a non-empty TensorList")
     aligned_tensors = atleast_3d(*tensors)
