--- conflicted
+++ resolved
@@ -8,11 +8,7 @@
 #include <ATen/native/cpu/Loops.h>
 #include <ATen/native/quantized/affine_quantizer.h>
 #include <ATen/native/quantized/fake_quant_affine.h>
-<<<<<<< HEAD
-#include <ATen/native/quantized/cpu/quantized_ops.h>
-=======
 #include <ATen/native/quantized/cpu/QuantizedOps.h>
->>>>>>> 157d478a
 #include <ATen/native/cpu/utils.h>
 #include <c10/util/irange.h>
 
@@ -130,7 +126,6 @@
               reinterpret_cast<scalar_t::underlying*>(data_ptrs[tidx]) +
               i * curr_C;
 
-<<<<<<< HEAD
           if (is_fast_path[tidx] && !ReLUFused) {
             std::memcpy(optr, iptr, curr_C * sizeof(typename scalar_t::underlying));
             continue;
@@ -139,11 +134,6 @@
           constexpr int64_t VLEN = Vec::size();
           int64_t c = 0;
 
-=======
-          constexpr int64_t VLEN = Vec::size();
-          int64_t c = 0;
-
->>>>>>> 157d478a
           // Vectorized loop
           if (c + VLEN <= curr_C) {
             auto curr_scale_vec = Vectorized<float>(curr_scale);
